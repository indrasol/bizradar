--- conflicted
+++ resolved
@@ -25,11 +25,7 @@
       - name: Install Python dependencies
         run: |
           python -m pip install --upgrade pip
-<<<<<<< HEAD
-          pip install -r backend/app/requirements.txt
-=======
           pip install -r ./backend/app/requirements.txt
->>>>>>> 07c7d043
           python -m playwright install --with-deps chromium
 
       - name: Download latest SAM.gov CSV
