--- conflicted
+++ resolved
@@ -1,9 +1,5 @@
 import os
-<<<<<<< HEAD
-from fastapi import FastAPI, Request, Response
-=======
-from fastapi import FastAPI, Query
->>>>>>> c249fdb5
+from fastapi import FastAPI, Query, Request, Response
 from fastapi.middleware.cors import CORSMiddleware
 from routes.search_routes import search_router
 # Import our new admin routes
@@ -12,11 +8,8 @@
 from routes.webhooks import router as webhook_router
 from utils.rec_queue import start_consumer_loop
 from routes.payment_methods import router as payment_methods_router
-<<<<<<< HEAD
+from utils.subscription import get_subscription_status
 from routes.checkout import router as checkout_router
-=======
-from utils.subscription import get_subscription_status
->>>>>>> c249fdb5
 
 app = FastAPI()
 
