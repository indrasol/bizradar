--- conflicted
+++ resolved
@@ -15,18 +15,10 @@
 # Configure logging
 logging.basicConfig(level=logging.INFO)
 logger = logging.getLogger(__name__)
-
-<<<<<<< HEAD
-# Stripe price IDs from the environment or use the provided ones
-STRIPE_PRICES = {
-    "basic_monthly": "price_1RqIaWFKTK8ICUprZJJh44Hc",
-    "basic_annual": "price_1RqIcWFKTK8ICUprtagiVbzf",
-    "premium_monthly": "price_1RqIdGFKTK8ICUprDEo5P7AB",
-    "premium_annual": "price_1RqIdxFKTK8ICUprSgy50avW",
-    "enterprise_monthly": "price_1RqIebFKTK8ICUpr6QN0hZ9a",
-    "enterprise_annual": "price_1RqIewFKTK8ICUprSvBvDwvg",
-}
-=======
+logger.info(f"######################################################")
+logger.info(f"STRIPE_WEBHOOK_SECRET: {STRIPE_WEBHOOK_SECRET}")
+logger.info(f"######################################################")
+
 def validate_stripe_config():
     """Validate that Stripe is properly configured"""
     if not stripe.api_key or stripe.api_key == '':
@@ -69,17 +61,61 @@
         logger.warning(f"hydrate_event_if_needed error: {str(e)}")
         return event
 
->>>>>>> 0d7d6823
-
-# Map Stripe price IDs to our plan types
-PRICE_TO_PLAN = {
-    "price_1RqIaWFKTK8ICUprZJJh44Hc": "basic",
-    "price_1RqIcWFKTK8ICUprtagiVbzf": "basic",
-    "price_1RqIdGFKTK8ICUprDEo5P7AB": "premium",
-    "price_1RqIdxFKTK8ICUprSgy50avW": "premium",
-    "price_1RqIebFKTK8ICUpr6QN0hZ9a": "enterprise",
-    "price_1RqIewFKTK8ICUprSvBvDwvg": "enterprise",
-}
+
+def get_plan_by_price_id(price_id: str) -> Optional[Dict[str, Any]]:
+    """Resolve plan by Stripe price_id from public.subscriptions, returns { 'id', 'plan_type', 'plan_period' }."""
+    try:
+        supabase = get_supabase_connection(use_service_key=True)
+        res = (
+            supabase
+            .table('subscriptions')
+            .select('id, plan_type, plan_period')
+            .eq('price_id', price_id)
+            .limit(1)
+            .execute()
+        )
+        data = getattr(res, 'data', None) or []
+        if data and isinstance(data, list):
+            row = data[0]
+            plan_type = row.get('plan_type')
+            plan_id = row.get('id')
+            plan_period = row.get('plan_period')
+            if plan_type and plan_id:
+                return { 'id': plan_id, 'plan_type': plan_type, 'plan_period': plan_period }
+        logger.error(f"Unknown price ID in subscriptions: {price_id}")
+        return None
+    except Exception as e:
+        logger.error(f"Error fetching plan for price_id {price_id}: {str(e)}")
+        return None
+
+
+def calculate_end_date_from_plan_period(plan_period: Optional[str]) -> Optional[str]:
+    """Calculate end_date ISO based on plan_period: monthly -> +1 month, annual -> +1 year."""
+    try:
+        if not plan_period:
+            return None
+        now = datetime.now(timezone.utc)
+        if plan_period.lower() == 'monthly':
+            year = now.year
+            month = now.month + 1
+            if month > 12:
+                month = 1
+                year += 1
+            last_day = calendar.monthrange(year, month)[1]
+            day = min(now.day, last_day)
+            end_dt = now.replace(year=year, month=month, day=day)
+            return end_dt.isoformat()
+        if plan_period.lower() == 'annual' or plan_period.lower() == 'yearly':
+            year = now.year + 1
+            month = now.month
+            last_day = calendar.monthrange(year, month)[1]
+            day = min(now.day, last_day)
+            end_dt = now.replace(year=year, month=month, day=day)
+            return end_dt.isoformat()
+        return None
+    except Exception:
+        return None
+
 
 # Map Stripe subscription status to our status
 STATUS_MAPPING = {
@@ -362,9 +398,6 @@
     except HTTPException as e:
         logger.error(f"HTTP error updating subscription: {e.detail}")
     except Exception as e:
-<<<<<<< HEAD
-        logger.error(f"Error updating subscription: {str(e)}")
-=======
         logger.error(f"Error updating subscription: {str(e)}")
 
 @router.get("/api/stripe/price-id")
@@ -435,5 +468,4 @@
         raise
     except Exception as e:
         logger.error(f"Error fetching billing history: {str(e)}")
-        raise HTTPException(status_code=500, detail="Failed to fetch billing history")
->>>>>>> 0d7d6823
+        raise HTTPException(status_code=500, detail="Failed to fetch billing history")