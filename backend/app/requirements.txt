--- conflicted
+++ resolved
@@ -24,25 +24,4 @@
 docx2pdf
 stripe
 email-validator==2.3.0
-<<<<<<< HEAD
-
-# fastapi==0.115.0
-# uvicorn==0.30.6
-# supabase==2.9.0
-# openai==1.51.0
-# sentence-transformers==3.1.1
-# numpy==1.26.4  # Only if required by sentence-transformers
-# beautifulsoup4==4.12.3
-# requests==2.32.3
-# python-multipart==0.0.9  # Only if handling uploads
-# psycopg2-binary==2.9.9
-# pinecone==5.3.1
-# python-dotenv==1.0.1
-# reportlab==4.2.2
-# aiohttp==3.10.5
-# redis==5.0.8
-# # Removed: pandas, celery[redis] (replace with polars or rq if needed)
-# # Optional: polars==1.7.1 or rq==1.16.2
-=======
-playwright==1.55.0
->>>>>>> 0d7d6823
+playwright==1.55.0