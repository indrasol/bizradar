--- conflicted
+++ resolved
@@ -67,19 +67,6 @@
           ))}
         </div>
       </div>
-<<<<<<< HEAD
-      <div className="mt-1 pt-1 border-t border-gray-100">
-        <div className="flex items-center gap-2">
-          <HelpCircle size={18} className="text-blue-500" />
-          <span className="text-sm text-gray-600">
-            Need help finding opportunities? Try our <a href="#" className="text-blue-600 font-medium">guided search wizard</a> 
-            {/* or{" "}
-            <a href="#" className="text-blue-600 font-medium">contact support</a>. */}
-          </span>
-        </div>
-      </div>
-=======
->>>>>>> a59f537e
     </div>
   );
 };
