import React, { useState, useRef, useEffect } from 'react';
import mammoth from "mammoth";
import {
  Download,
  Sparkles,
  PenLine,
  Image,
  Plus,
  Trash2,
  ChevronDown,
  ChevronUp,
  FileText,
  Eye,
  Settings,
  CheckCircle,
  Circle,
  X,
  Move,
  Save,
  ArrowRight,
  CheckCircle2,
  Clock,
  AlertCircle,
  BarChart3,
  Calendar
} from 'lucide-react';
import { supabase } from '../../utils/supabase';
import { toast } from "sonner";
import html2pdf from 'html2pdf.js';
import html2canvas from 'html2canvas';
import { saveAs } from 'file-saver';
import { Document, Packer, Paragraph, TextRun, ImageRun, AlignmentType } from 'docx';
import RfpPreview from './rfpPreview';
import RfpPreviewContent from './rfpPreviewContent';
import DocumentEditor from './DocumentEditor';
import jsPDF from 'jspdf';
import '@react-pdf-viewer/core/lib/styles/index.css';
import '@react-pdf-viewer/default-layout/lib/styles/index.css';
import { Worker, Viewer } from '@react-pdf-viewer/core';
import { defaultLayoutPlugin } from '@react-pdf-viewer/default-layout';
import { API_ENDPOINTS } from '@/config/apiEndpoints';
import { useTrack } from "@/logging"; // tracking for downloads etc.

const cleanEmptyParagraphs = (html: string): string => {
  return html.replace(/<p><br(?: class="[^"]*")?\s*\/?><\/p>/g, '');
};

const renderTemplate = (template: string, data: any): string => {
  template = processForLoops(template, data);
  template = processConditionals(template, data);
  let rendered = template.replace(/\{\{([^}]+)\}\}/g, (match, key) => {
    const value = key.split('.').reduce((obj, k) => obj?.[k.trim()], data);
    return value !== undefined ? String(value) : match;
  });
  rendered = cleanEmptyParagraphs(rendered);
  return rendered;
};

const processForLoops = (template: string, data: any): string => {
  const forStartTag = /{%\s*for\s+(\w+)\s+in\s+([\w.]+)\s*%}/;
  const endTag = /{%\s*endfor\s*%}/;

  let result = '';
  let remaining = template;

  while (true) {
    const startMatch = forStartTag.exec(remaining);
    if (!startMatch) {
      result += remaining;
      break;
    }

    const [startTag, itemName, arrayPath] = startMatch;
    const startIndex = startMatch.index;
    result += remaining.slice(0, startIndex);

    let cursor = startIndex + startTag.length;
    let openCount = 1;
    let endIndex = -1;

    while (cursor < remaining.length) {
      const nextStart = remaining.slice(cursor).search(forStartTag);
      const nextEnd = remaining.slice(cursor).search(endTag);

      if (nextEnd === -1) break;

      if (nextStart !== -1 && nextStart < nextEnd) {
        openCount++;
        cursor += nextStart + startTag.length;
      } else {
        openCount--;
        if (openCount === 0) {
          endIndex = cursor + nextEnd;
          break;
        }
        cursor += nextEnd + 1;
      }
    }

    if (endIndex === -1) {
      console.error("Unmatched {% for %} tag");
      break;
    }

    const loopBody = remaining.slice(startMatch.index + startTag.length, endIndex);
    remaining = remaining.slice(endIndex + remaining.slice(endIndex).match(endTag)[0].length);

    const array = arrayPath.split('.').reduce((obj, k) => obj?.[k.trim()], data);
    if (!Array.isArray(array)) {
      console.warn(`Expected array for '${arrayPath}', got`, array);
      continue;
    }

    for (const item of array) {
      const loopContext = { ...data, [itemName]: item };
      let processed = processForLoops(loopBody, loopContext);
      processed = processConditionals(processed, loopContext);
      processed = processed.replace(/\{\{([^}]+)\}\}/g, (varMatch, key) => {
        const value = key.trim().split('.').reduce((obj, k) => obj?.[k.trim()], loopContext);
        return value !== undefined ? String(value) : varMatch;
      });
      result += processed;
    }
  }

  return result;
};

const processConditionals = (template: string, data: any): string => {
  const ifRegex = /\{%\s*if\s+([^%]+)\s*%\}([\s\S]*?)\{%\s*endif\s*%\}/g;
  return template.replace(ifRegex, (match, condition, content) => {
    const isTrue = evaluateCondition(condition, data);
    return isTrue ? content : '';
  });
};

const evaluateCondition = (condition: string, data: any): boolean => {
  const trimmedCondition = condition.trim();
  if (!trimmedCondition.includes(' ')) {
    const value = trimmedCondition.split('.').reduce((obj, k) => obj?.[k.trim()], data);
    return value !== undefined && value !== null && value !== '';
    }
  const equalityMatch = trimmedCondition.match(/^(.+)\s*(==|!=)\s*(.+)$/);
  if (equalityMatch) {
    const [, left, operator, right] = equalityMatch;
    const leftValue = left.trim().split('.').reduce((obj, k) => obj?.[k.trim()], data);
    const rightValue = right.trim().replace(/['"]/g, '');
    if (operator === '==') return String(leftValue) === rightValue;
    if (operator === '!=') return String(leftValue) !== rightValue;
  }
  const lengthMatch = trimmedCondition.match(/^(.+)\.length\s*(>|<|>=|<=)\s*(\d+)$/);
  if (lengthMatch) {
    const [, arrayPath, operator, length] = lengthMatch;
    const array = arrayPath.trim().split('.').reduce((obj, k) => obj?.[k.trim()], data);
    const arrayLength = Array.isArray(array) ? array.length : 0;
    const compareLength = parseInt(length);
    switch (operator) {
      case '>': return arrayLength > compareLength;
      case '<': return arrayLength < compareLength;
      case '>=': return arrayLength >= compareLength;
      case '<=': return arrayLength <= compareLength;
    }
  }
  return false;
};

// ---------- Stage Badge helpers ----------
const getStageBadgeClasses = (stage: string) => {
  const s = (stage || "").toLowerCase();

  // Review
  if (s.includes("review")) return "bg-amber-100 text-amber-800";

  // In Progress
  if (s.includes("in progress")) return "bg-blue-100 text-blue-800";

  // Completed
  if (s.includes("completed")) return "bg-emerald-100 text-emerald-800";

  return "bg-gray-100 text-gray-800";
};


const StageBadge: React.FC<{ stage: string }> = ({ stage }) => (
  <span className={`ml-2 px-2.5 py-1 rounded-full text-xs font-medium border ${getStageBadgeClasses(stage)} border-opacity-40`}>
    {stage}
  </span>
);

// ---------------- Component ----------------
const RfpResponse = ({ contract, pursuitId, aiOpportunityId }: { contract: any; pursuitId?: string; aiOpportunityId?: number }) => {

<<<<<<< HEAD
const RfpResponse = ({ contract, pursuitId }) => {
=======
>>>>>>> 0d7d6823
  const contentRef = useRef<HTMLDivElement>(null);
  const track = useTrack();

  // Read pursuit_id saved by Opportunities page
const stored = (() => {
  try {
    return JSON.parse(sessionStorage.getItem("currentContract") || "{}");
  } catch {
    return {};
  }
})();
const effectivePursuitId: string | undefined = pursuitId || stored?.pursuit_id;
console.log('effectivePursuitId:', effectivePursuitId, typeof effectivePursuitId);

if (!effectivePursuitId) {
  console.warn("Missing pursuit_id. Open this page via 'Generate Response' so we know which tracker to save to.");
}


  const exampleJob = contract || {
    title: 'DA10--Retail Merchandising System (RMS) and the Oracle Retail Store Inventory Management (SIM)',
    dueDate: '2025-04-11',
    publishedDate: '2025-04-04',
    department: 'Veterans Affairs, Department of Technology Acquisition Center NJ (36C10B)',
    naicsCode: '541512',
    solicitationNumber: '36C10B25Q0245'
  };

  const documentRef = useRef(null);
  const [showPreview, setShowPreview] = useState(false);
  const [showDownloadOptions, setShowDownloadOptions] = useState(false);
  const [logo, setLogo] = useState<any>(null);
  const [companyName, setCompanyName] = useState('');
  const [companyWebsite, setCompanyWebsite] = useState('');
  const [letterhead, setLetterhead] = useState('');
  const [phone, setPhone] = useState('');
  const [rfpTitle, setRfpTitle] = useState(contract?.title || 'Proposal for Cybersecurity Audit & Penetration Testing Services');
  const [rfpNumber, setRfpNumber] = useState(exampleJob.solicitationNumber);
  const [issuedDate, setIssuedDate] = useState(contract?.published_date || new Date().toLocaleDateString());
  const [submittedBy, setSubmittedBy] = useState('');
  const [expandedSection, setExpandedSection] = useState(null);
  const [theme, setTheme] = useState('professional'); // professional, modern, classic

  const [isSaving, setIsSaving] = useState(false);
  const [isSubmitted, setIsSubmitted] = useState(false);
  const [lastSaved, setLastSaved] = useState<string | null>(null);
  const [autoSaveEnabled, setAutoSaveEnabled] = useState(true);

  const [naicsCode, setNaicsCode] = useState(contract?.naicsCode || '000000');
  const [solicitationNumber, setSolicitationNumber] = useState(contract?.solicitation_number || '');

  const [showPdfModal, setShowPdfModal] = useState(false);
  const [pdfUrl, setPdfUrl] = useState('');

  const [showMergedPreview, setShowMergedPreview] = useState(false);
  const [mergedPreviewContent, setMergedPreviewContent] = useState('');

  const previewEditorRef = useRef<any>(null);

  // NEW: Stage state for UI pill
  const [stage, setStage] = useState<string>("Review");

  const defaultTemplate = (job) => [
    { id: 1, title: 'COVER PAGE', content: '/rfp_templates/cover_page_template.docx', icon: 'cover', completed: false },
    { id: 2, title: 'TABLE OF CONTENTS', content: '/rfp_templates/table_of_content_template.docx', icon: 'toc', completed: false },
    { id: 3, title: 'EXECUTIVE SUMMARY', content: '/rfp_templates/executive_summary_template.docx', icon: 'summary', completed: false },
    { id: 4, title: 'COMPANY OVERVIEW', content: '/rfp_templates/company_overview_template.docx', icon: 'company', completed: false },
    { id: 5, title: 'QUALIFICATIONS AND EXPERIENCE', content: '/rfp_templates/qualifications_experience_template.docx', icon: 'qualifications', completed: false },
    { id: 6, title: 'TECHNICAL APPROACH', content: '/rfp_templates/technical_approach_template.docx', icon: 'technical', completed: false },
    { id: 7, title: 'PRICING STRUCTURE', content: '/rfp_templates/pricing_structure_template.docx', icon: 'pricing', completed: false },
  ];

  async function docxToHtml(docxUrl: string): Promise<string> {
    try {
      const response = await fetch(docxUrl);
      if (!response.ok) throw new Error(`Failed to fetch docx file: ${response.statusText}`);
      const arrayBuffer = await response.arrayBuffer();
      // @ts-ignore
      const { value: html } = await mammoth.convertToHtml({ arrayBuffer });
      if (/<img\s/i.test(html)) {
        const imgMatch = html.match(/<img[^>]*>/i);
        if (imgMatch) {
          const imgTag = imgMatch[0];
          console.log(`Image detected in HTML from docx: ${docxUrl}. First 50 chars: ${imgTag.substring(0, 50)}`);
        } else {
          console.log(`Image detected in HTML from docx: ${docxUrl}, but could not extract <img> tag.`);
        }
      }
      return html;
    } catch (error) {
      console.error('Error converting docx to HTML:', error);
      return '<p>Error loading document content.</p>';
    }
  }

  const resetSectionsWithDocxHtml = async () => {
    const templateSections = defaultTemplate(exampleJob);
    const sectionsWithHtml = await Promise.all(
      templateSections.map(async (section) => {
        if (typeof section.content === 'string' && section.content.endsWith('.docx')) {
          const html = await docxToHtml(section.content);
          return { ...section, content: html };
        }
        return section;
      })
    );
    setSections(sectionsWithHtml);
  };

  const [sections, setSections] = useState<any[]>([]);

  useEffect(() => {
    resetSectionsWithDocxHtml();
    // eslint-disable-next-line react-hooks/exhaustive-deps
  }, []);

  const [proposalData, setProposalData] = useState({
    logo: null,
    companyName: '',
    companyWebsite: '',
    letterhead: '',
    phone: '',
    rfpTitle: contract?.title || 'Proposal for Cybersecurity Audit & Penetration Testing Services',
    naicsCode: contract?.naicsCode || '000000',
    solicitationNumber: contract?.solicitation_number || '',
    issuedDate: contract?.published_date || new Date().toLocaleDateString(),
    submittedBy: '',
    theme: 'professional',
    sections: defaultTemplate(exampleJob)
  });

  useEffect(() => {
    console.log('isSubmitted state:', isSubmitted);
  }, [isSubmitted]);

  // LOAD persisted response + stage and load profile data
  useEffect(() => {
    const loadRfpData = async () => {
      if (!effectivePursuitId) return;

      try {
        console.log("Loading RFP data for pursuit ID:", pursuitId);

        // Fetch user profile data first
        const userProfile = await fetchUserProfile();

        



        const { data: responses, error } = await supabase
          .from('rfp_responses')
          .select('*')
          .eq('pursuit_id', effectivePursuitId);

        if (error) {
          console.error("Error loading RFP data:", error);
          toast?.error("Failed to load saved RFP data.");
          return;
        }

        if (responses && responses.length > 0) {
          const data = responses[0];
          console.log("Loaded RFP data:", data);

          setIsSubmitted(data.is_submitted || false);
          console.log("Setting isSubmitted to:", data.is_submitted);

          if (data.content) {
            const content = data.content;

            // Set all state values from saved data, with profile fallbacks
            setLogo(content.logo || userProfile?.avatar_url || null);
            console.log("Logo:", logo);
            setCompanyName(content.companyName || userProfile?.company_name || 'BizRadar Solutions');
            setCompanyWebsite(content.companyWebsite || userProfile?.company_url || 'https://www.bizradar.com');
            setLetterhead(content.letterhead || '123 Innovation Drive, Suite 100, TechCity, TX 75001'); // No address field in profile
            setPhone(content.phone || userProfile?.phone_number || '(510) 754-2001');
            setRfpTitle(content.rfpTitle || 'Proposal for Cybersecurity Audit & Penetration Testing Services');
            setRfpNumber(content.rfpNumber || exampleJob.solicitationNumber);
            setIssuedDate(content.issuedDate || 'December 26th, 2024');
            setSubmittedBy(content.submittedBy || `${userProfile?.first_name || 'Admin'} ${userProfile?.last_name || 'User'}, ${userProfile?.company_name || 'BizRadar'}`);
            setTheme(content.theme || 'professional');

            if (Array.isArray(content.sections)) {
              setSections(content.sections);
            }

            setProposalData({
              logo: content.logo || userProfile?.avatar_url || null,
              companyName: content.companyName || userProfile?.company_name || 'BizRadar Solutions',
              companyWebsite: content.companyWebsite || userProfile?.company_url || 'https://www.bizradar.com',
              letterhead: content.letterhead || '123 Innovation Drive, Suite 100, TechCity, TX 75001', // No address field in profile
              phone: content.phone || userProfile?.phone_number || '(510) 754-2001',
              rfpTitle: content.rfpTitle || 'Proposal for Cybersecurity Audit & Penetration Testing Services',
              naicsCode: content.naicsCode || '000000',
              solicitationNumber: content.solicitationNumber || exampleJob.solicitationNumber,
              issuedDate: content.issuedDate || 'December 26th, 2024',
              submittedBy: content.submittedBy || `${userProfile?.first_name || 'Admin'} ${userProfile?.last_name || 'User'}, ${userProfile?.company_name || 'BizRadar'}`,
              theme: content.theme || 'professional',
              sections: Array.isArray(content.sections) ? content.sections : defaultTemplate(exampleJob),
            });
          }

          if (data.updated_at) {
            setLastSaved(new Date(data.updated_at).toLocaleTimeString());
          }

          console.log("Successfully loaded saved RFP data");
        } else {
<<<<<<< HEAD
          console.log("No existing RFP response found, using default template");
          // No saved data found, use default template with contract data
=======
          console.log("No existing RFP response found, loading templates and converting to HTML");
          // No saved data found, load DOCX templates and convert to HTML for editing
          console.log("No existing RFP response found, using default template");
>>>>>>> 0d7d6823
          setRfpTitle(contract?.title || 'Proposal for Cybersecurity Audit & Penetration Testing Services');
          setNaicsCode(contract?.naicsCode || '000000');
          setSolicitationNumber(contract?.solicitation_number || '');
          setIssuedDate(contract?.published_date || new Date().toLocaleDateString());
<<<<<<< HEAD
          setSections(defaultTemplate(exampleJob));
=======

          setSections(defaultTemplate(exampleJob));
          
          // Set profile data if available
          if (userProfile) {
            setCompanyName(userProfile?.company_name || 'BizRadar Solutions');
            setCompanyWebsite(userProfile?.company_url || 'https://www.bizradar.com');
            setLetterhead('123 Innovation Drive, Suite 100, TechCity, TX 75001'); // No address field in profile
            setPhone(userProfile?.phone_number || '(510) 754-2001');
            setSubmittedBy(`${userProfile?.first_name || 'Admin'} ${userProfile?.last_name || 'User'}, ${userProfile?.company_name || 'BizRadar'}`);
            
            // Also update proposalData
            setProposalData(prev => ({
              ...prev,
              companyName: userProfile?.company_name || 'BizRadar Solutions',
              companyWebsite: userProfile?.company_url || 'https://www.bizradar.com',
              letterhead: '123 Innovation Drive, Suite 100, TechCity, TX 75001', // No address field in profile
              phone: userProfile?.phone_number || '(510) 754-2001',
              submittedBy: `${userProfile?.first_name || 'Admin'} ${userProfile?.last_name || 'User'}, ${userProfile?.company_name || 'BizRadar'}`
            }));
          }
          await resetSectionsWithDocxHtml();
>>>>>>> 0d7d6823
        }

        // --- AFTER reading rfp_responses, read the stage from trackers ---
        try {
          const { data: trackerRow, error: trackerErr } = await supabase
            .from("trackers")
            .select("stage")
            .eq("id", effectivePursuitId)
            .single();

          if (!trackerErr && trackerRow?.stage) {
            setStage(trackerRow.stage);
          } else {
            setStage("Review"); // default on first arrival
          }
        } catch {
          setStage("Review");
        }
        // -----------------------------------------------------------------

      } catch (err) {
        console.error("Error in RFP data loading:", err);
        toast?.error("An unexpected error occurred while loading RFP data.");
      }
    };

    loadRfpData();
  }, [effectivePursuitId]);

  // Auto-save (unchanged)
  useEffect(() => {
    if (!autoSaveEnabled || !effectivePursuitId) return;
    const autoSaveTimer = setTimeout(() => {
      saveRfpData(false); // Don't show notification for auto-save
    }, 300000); // Auto-save every 5 minutes

    return () => clearTimeout(autoSaveTimer);
  }, [
    logo, companyName, companyWebsite, letterhead, phone,
    rfpTitle, rfpNumber, issuedDate, submittedBy, theme, sections,
    autoSaveEnabled, effectivePursuitId
  ]);

  // Function to fetch user profile data
  const fetchUserProfile = async () => {
    try {
      const { data: { user } } = await supabase.auth.getUser();
      if (!user) {
        console.log('No user found, cannot fetch profile');
        return null;
      }

      // Fetch user profile data
      const { data: profile, error: profileError } = await supabase
        .from('profiles')
        .select('*')
        .eq('id', user.id)
        .single();

      if (profileError) {
        console.error('Error fetching user profile:', profileError);
        return null;
      }

      console.log('Fetched user profile:', profile);
      return profile;
    } catch (error) {
      console.error('Error in fetchUserProfile:', error);
      return null;
    }
  };





  // Function to fetch user profile data
  

  // Function to fetch user profile data
  

  // Helper: bump UI stage to Initiated on any edit attempt
  const markInitiated = () => {
    setStage("In Progress");
  };

  // SAVE: update trackers.stage and local UI stage based on completion

  // Helper function to check if a tracker exists
  const trackerExists = async (trackerId: string): Promise<boolean> => {
    try {
      const { data, error } = await supabase
        .from('trackers')
        .select('id')
        .eq('id', trackerId)
        .single();
      
      return !error && !!data;
    } catch (error) {
      console.error('Error checking tracker existence:', error);
      return false;
    }
  };

  // Helper function to ensure a tracker exists for this opportunity
  const ensureTrackerExists = async (contractData: any): Promise<string> => {
    try {
      const { data: { user } } = await supabase.auth.getUser();
      if (!user) {
        throw new Error('User not authenticated');
      }

      // Try to find existing tracker by opportunity_id or title
      const { data: existingByOpp } = await supabase
        .from('trackers')
        .select('id')
        .eq('user_id', user.id)
        .eq('opportunity_id', contractData.noticeId || contractData.id)
        .maybeSingle();

      if (existingByOpp?.id) {
        return existingByOpp.id;
      }

      // Try by title as fallback
      const { data: existingByTitle } = await supabase
        .from('trackers')
        .select('id')
        .eq('user_id', user.id)
        .eq('title', contractData.title)
        .maybeSingle();

      if (existingByTitle?.id) {
        return existingByTitle.id;
      }

      // Create new tracker if none exists
      const newId = (typeof window !== 'undefined' && (window as any).crypto && 'randomUUID' in (window as any).crypto)
        ? (window as any).crypto.randomUUID()
        : `${Date.now()}-${Math.random().toString(36).slice(2, 11)}`;

      const { data: created, error: createError } = await supabase
        .from('trackers')
        .insert([{
          id: newId,
          title: contractData.title,
          description: contractData.description || '',
          stage: 'Assessment',
          user_id: user.id,
          due_date: contractData.dueDate || contractData.response_date,
          opportunity_id: contractData.noticeId || contractData.id
        }])
        .select();

      if (createError || !created?.length) {
        throw new Error('Failed to create tracker');
      }

      return created[0].id;
    } catch (error) {
      console.error('Error ensuring tracker exists:', error);
      throw error;
    }
  };

  // Function to save RFP data to the database

  const saveRfpData = async (showNotification = true) => {
    try {
      setIsSaving(true);
      const { data: { user } } = await supabase.auth.getUser();
      const userId = user?.id;
      
      // Ensure tracker exists before saving RFP response
      let currentPursuitId = pursuitId;
      if (!currentPursuitId || !(await trackerExists(currentPursuitId))) {
        console.log('Creating or finding tracker for opportunity...');
        currentPursuitId = await ensureTrackerExists(contract);
        console.log('Tracker ID set to:', currentPursuitId);
      }
      
      // Fetch user profile data
      const userProfile = await fetchUserProfile();
      
      console.log('Current state values:', {
        companyName,
        companyWebsite,
        letterhead,
        phone,
        submittedBy
      });
      
      console.log('User profile data:', userProfile);
      
      // Calculate completion percentage

      const completedSections = sections.filter(section => section.completed).length;
      const totalSections = sections.length;
      const completionPercentage = totalSections > 0 ? Math.round((completedSections / totalSections) * 100) : 0;

      let stageToSet: string;
      if (completedSections === totalSections && totalSections > 0) {
        stageToSet = "Completed";
      } else if (completedSections > 0 || stage === "In Progress") {
        stageToSet = "In Progress";
      } else {
        stageToSet = "Review";
      }

      // Prepare the content object to save with profile data
      const contentToSave = {
        logo: logo || userProfile?.avatar_url || null,
        companyName: companyName || userProfile?.company_name || 'BizRadar Solutions',
        companyWebsite: companyWebsite || userProfile?.company_url || 'https://www.bizradar.com',
        letterhead: letterhead || '123 Innovation Drive, Suite 100, TechCity, TX 75001', // No address field in profile
        phone: phone || userProfile?.phone_number || '(510) 754-2001',
        rfpTitle,
        naicsCode,
        solicitationNumber,
        issuedDate,
        submittedBy: submittedBy || `${userProfile?.first_name || 'Admin'} ${userProfile?.last_name || 'User'}, ${userProfile?.company_name || 'BizRadar'}`,
        theme,
        sections,
        isSubmitted
      };
      
      console.log('Content to save:', contentToSave);

      // Persist stage to trackers
      const { error: trackerError } = await supabase
        .from('trackers')
        .update({ stage: stageToSet })

        .eq('id', currentPursuitId);


      if (trackerError) throw trackerError;

      // Save RFP content
      const { error: rfpError } = await supabase
        .from('rfp_responses')
        .upsert({


          pursuit_id: currentPursuitId,
          user_id: user?.id,
          content: contentToSave,
          is_submitted: isSubmitted,
          completion_percentage: completionPercentage,
          updated_at: new Date().toISOString()
        }, {
          onConflict: 'pursuit_id'
        });

      if (rfpError) throw rfpError;

      setLastSaved(new Date().toLocaleTimeString());
      setStage(stageToSet); // reflect on UI

      if (showNotification && stageToSet === "Completed") {
        try {
          track({
            event_name: "generate_rfp",
            event_type: "button_click",
            metadata: {
              stage: "rfp_completed",
              pursuit_id: pursuitId,
              solicitation: contract?.solicitation_number,
              rfp_title: contract?.title,
            },
          });
        } catch {}
      }

      if (showNotification) {
        toast?.success(`Saved with stage: ${stageToSet}`);
      }
    } catch (error) {
      console.error("Error saving RFP data:", error);
      if (showNotification) {
        toast?.error("Failed to save RFP response. Please try again.");
      }
    } finally {
      setIsSaving(false);
    }
  };

  const handleLogoUpload = (e) => {
    if (!isEditingAllowed()) return;
    const file = e.target.files[0];
    if (file) {
      const reader = new FileReader();
      reader.onloadend = () => setLogo(reader.result);
      reader.readAsDataURL(file);
      markInitiated();
    }
  };

  const handleSubmittedToggle = (e: React.ChangeEvent<HTMLInputElement>) => {
    const checked = e.target.checked;
    setIsSubmitted(checked);
  
    if (checked) {
      try {
        track({
          event_name: "generate_rfp",
          event_type: "button_click",
          metadata: {
            query: null,
            stage: "rfp_submitted",
            pursuit_id: pursuitId,
            solicitation: contract?.solicitation_number,
            rfp_title: contract?.title,
          },
        });
      } catch {}
      // Optional: persist immediately
      // setTimeout(() => saveRfpData(true), 0);
    }
  };

  useEffect(() => {
    setProposalData((prev) => ({ ...prev, logo }));
  }, [logo]);

  useEffect(() => {
    setProposalData({
      logo,
      companyName,
      companyWebsite,
      letterhead,
      phone,
      rfpTitle,
      naicsCode,
      solicitationNumber,
      issuedDate,
      submittedBy,
      theme,
      sections,
    });
  }, [
    logo,
    companyName,
    companyWebsite,
    letterhead,
    phone,
    rfpTitle,
    naicsCode,
    solicitationNumber,
    issuedDate,
    submittedBy,
    theme,
    sections,
  ]);

  const updateField = (index, field, value) => {
    if (!isEditingAllowed()) return;
    const copy = [...sections];
    copy[index][field] = value;
    setSections(copy);
    markInitiated();
  };

  const toggleCompleted = (index) => {
    if (!isEditingAllowed()) return;
    const copy = [...sections];
    copy[index].completed = !copy[index].completed;
    setSections(copy);
    markInitiated();
  };

  const deleteSection = (id) => {
    if (!isEditingAllowed()) return;
    const updated = sections.filter((s) => s.id !== id);
    setSections(updated.map((s, i) => ({ ...s, id: i + 1 })));
    markInitiated();
  };

  const addSectionBelow = (index) => {
    if (!isEditingAllowed()) return;
    const newSection = {
      id: sections.length + 1,
      title: 'CUSTOM SECTION',
      content: 'Write your custom content here...',
      icon: 'custom',
      completed: false
    };
    const updated = [...sections.slice(0, index + 1), newSection, ...sections.slice(index + 1)];
    setSections(updated.map((s, i) => ({ ...s, id: i + 1 })));
    setExpandedSection(newSection.id);
    markInitiated();
  };

  const moveSection = (id, direction) => {
    if (!isEditingAllowed()) return;
    const index = sections.findIndex(s => s.id === id);
    if ((direction === 'up' && index === 0) ||
      (direction === 'down' && index === sections.length - 1)) {
      return;
    }
    const newIndex = direction === 'up' ? index - 1 : index + 1;
    const copy = [...sections];
    const temp = copy[index];
    copy[index] = copy[newIndex];
    copy[newIndex] = temp;
    setSections(copy.map((s, i) => ({ ...s, id: i + 1 })));
    markInitiated();
  };

  const toggleSection = (id) => {
    setExpandedSection(expandedSection === id ? null : id);
  };

  const isEditingAllowed = () => {
    return !isSubmitted;
  };

  const handleInputChange = (setter) => (e) => {
    if (!isEditingAllowed()) return;
    setter(e.target.value);
    markInitiated();
  };

  const getSectionIcon = (icon) => {
    switch (icon) {
      case 'cover': return <Image className="w-5 h-5" />;
      case 'toc': return <FileText className="w-5 h-5" />;
      case 'summary': return <FileText className="w-5 h-5" />;
      case 'company': return <FileText className="w-5 h-5" />;
      case 'qualifications': return <FileText className="w-5 h-5" />;
      case 'technical': return <FileText className="w-5 h-5" />;
      case 'pricing': return <FileText className="w-5 h-5" />;
      default: return <FileText className="w-5 h-5" />;
    }
  };

  const getThemeColors = () => {
    switch (theme) {
      case 'professional':
        return {
          primary: 'bg-blue-600',
          primaryHover: 'hover:bg-blue-700',
          secondary: 'bg-blue-500',
          accent: 'bg-blue-500',
          text: 'text-white',
          hover: 'hover:bg-blue-700',
          border: 'border-blue-200',
          activeBorder: 'border-blue-500',
          sectionBg: 'bg-white',
          sectionHeaderBg: 'bg-gray-50',
          sectionHeaderBgActive: 'bg-blue-50',
          completedBg: 'bg-green-50',
          completedText: 'text-green-700',
          completedIcon: 'text-green-600',
          incompleteIcon: 'text-gray-400',
          gradient: 'from-blue-600 to-blue-700'
        };
      case 'modern':
        return {
          primary: 'bg-indigo-600',
          primaryHover: 'hover:bg-indigo-700',
          secondary: 'bg-indigo-500',
          accent: 'bg-purple-500',
          text: 'text-white',
          hover: 'hover:bg-indigo-700',
          border: 'border-indigo-200',
          activeBorder: 'border-indigo-400',
          sectionBg: 'bg-white',
          sectionHeaderBg: 'bg-indigo-50',
          sectionHeaderBgActive: 'bg-indigo-100',
          completedBg: 'bg-green-50',
          completedText: 'text-green-700',
          completedIcon: 'text-green-600',
          incompleteIcon: 'text-indigo-300',
          gradient: 'from-indigo-600 to-indigo-700'
        };
      case 'classic':
        return {
          primary: 'bg-amber-600',
          primaryHover: 'hover:bg-amber-700',
          secondary: 'bg-amber-600',
          accent: 'bg-amber-500',
          text: 'text-white',
          hover: 'hover:bg-amber-700',
          border: 'border-amber-200',
          activeBorder: 'border-amber-500',
          sectionBg: 'bg-amber-50',
          sectionHeaderBg: 'bg-amber-100',
          sectionHeaderBgActive: 'bg-amber-200',
          completedBg: 'bg-green-50',
          completedText: 'text-green-700',
          completedIcon: 'text-green-600',
          incompleteIcon: 'text-amber-400',
          gradient: 'from-amber-600 to-amber-700'
        };
      default:
        return {
          primary: 'bg-blue-600',
          primaryHover: 'hover:bg-blue-700',
          secondary: 'bg-blue-500',
          accent: 'bg-blue-500',
          text: 'text-white',
          hover: 'hover:bg-blue-700',
          border: 'border-blue-200',
          activeBorder: 'border-blue-500',
          sectionBg: 'bg-white',
          sectionHeaderBg: 'bg-gray-50',
          sectionHeaderBgActive: 'bg-blue-50',
          completedBg: 'bg-green-50',
          completedText: 'text-green-700',
          completedIcon: 'text-green-600',
          incompleteIcon: 'text-gray-400',
          gradient: 'from-blue-600 to-blue-700'
        };
    }
  };

  const colors = getThemeColors();

  const downloadPDF = async () => {
    try { track({ event_name: "Download RFP as PDF", event_type: "button_click", metadata: {query: null, stage: null, opportunity_id: null, naics_code: null, rfp_title: null} }); } catch {}
    try {
      const contentElement = contentRef.current;
      if (!contentElement) throw new Error('Content element not found');

      const originalStyles = {
        position: contentElement.style.position,
        left: contentElement.style.left,
        top: contentElement.style.top,
        zIndex: contentElement.style.zIndex,
        width: contentElement.style.width,
        minHeight: contentElement.style.minHeight,
        backgroundColor: contentElement.style.backgroundColor,
        color: contentElement.style.color,
      };

      contentElement.style.position = 'fixed';
      contentElement.style.left = '-9999px';
      contentElement.style.top = '0';
      contentElement.style.width = '8.5in';
      contentElement.style.minHeight = '11in';
      contentElement.style.backgroundColor = '#ffffff';
      contentElement.style.color = '#000000';
      contentElement.style.zIndex = '-1000';

      window.getComputedStyle(contentElement).height;

      const pdf = new jsPDF({
        orientation: 'portrait',
        unit: 'in',
        format: 'letter',
      });

      const pageWidth = 8.5;
      const pageHeight = 11;
      const scale = 1.5;
      const maxPageHeightPx = pageHeight * 96 * scale;

      const sectionElements = Array.from(contentElement.querySelectorAll('div.section')) as HTMLElement[];
      if (sectionElements.length === 0) {
        throw new Error('No sections found in content');
      }

      let currentHeight = 0;
      let currentPageElements: HTMLElement[] = [];
      let pageIndex = 0;

      const tempContainer = document.createElement('div');
      tempContainer.style.position = 'fixed';
      tempContainer.style.top = '0';
      tempContainer.style.left = '-9999px';
      tempContainer.style.width = '8.5in';
      tempContainer.style.backgroundColor = '#ffffff';
      tempContainer.style.color = '#000000';
      tempContainer.style.zIndex = '-1000';
      document.body.appendChild(tempContainer);

      for (let i = 0; i < sectionElements.length; i++) {
        const section = sectionElements[i];
        const clonedSection = section.cloneNode(true) as HTMLElement;
        clonedSection.style.display = 'block';

        tempContainer.appendChild(clonedSection);

        const computedStyle = window.getComputedStyle(clonedSection);
        console.log(`Section ${i + 1} computed styles:`, {
          display: computedStyle.display,
          visibility: computedStyle.visibility,
          height: computedStyle.height,
        });

        const sectionHeightPx = clonedSection.offsetHeight * scale;
        if (sectionHeightPx === 0) {
          console.warn(`Section ${i + 1} has zero height, skipping.`);
          tempContainer.removeChild(clonedSection);
          continue;
        }

        console.log(`Section ${i + 1} height (px, scaled): ${sectionHeightPx}`);
        console.log(`Section ${i + 1} content:`, clonedSection.outerHTML);

        tempContainer.removeChild(clonedSection);

        if (currentHeight + sectionHeightPx > maxPageHeightPx && currentPageElements.length > 0) {
          tempContainer.innerHTML = '';
          currentPageElements.forEach(element => {
            tempContainer.appendChild(element);
          });

          const firstElement = tempContainer.firstChild as HTMLElement;
          if (firstElement) {
            window.getComputedStyle(firstElement).height;
          }

          await new Promise((resolve) => setTimeout(resolve, 100));

          const canvas = await html2canvas(tempContainer, {
            scale: scale,
            useCORS: true,
            logging: true,
            windowWidth: 816,
            windowHeight: 1056,
            backgroundColor: '#ffffff',
            foreignObjectRendering: false,
          });

          console.log('Canvas dimensions for page', pageIndex + 1, ':', { width: canvas.width, height: canvas.height });

          const dataUrl = canvas.toDataURL('image/jpeg', 0.98);
          console.log('Data URL length for page', pageIndex + 1, ':', dataUrl.length);

          let imgHeight = (canvas.height * pageWidth) / canvas.width;
          imgHeight = Math.min(imgHeight, pageHeight);

          console.log('Calculated imgHeight for page', pageIndex + 1, ':', imgHeight);

          if (!canvas.width || !canvas.height || !isFinite(imgHeight) || imgHeight <= 0) {
            console.error('Invalid canvas dimensions or imgHeight for page', pageIndex + 1, ':', {
              width: canvas.width,
              height: canvas.height,
              imgHeight,
            });
            tempContainer.innerHTML = '';
            currentPageElements = [];
            currentHeight = 0;
            pageIndex++;
            continue;
          }

          if (pageIndex > 0) {
            pdf.addPage();
          }
          pdf.addImage(dataUrl, 'JPEG', 0, 0, pageWidth, imgHeight, undefined, 'FAST');

          tempContainer.innerHTML = '';
          currentPageElements = [];
          currentHeight = 0;
          pageIndex++;
        }

        currentPageElements.push(clonedSection);
        currentHeight += sectionHeightPx;
      }

      if (currentPageElements.length > 0) {
        tempContainer.innerHTML = '';
        currentPageElements.forEach(element => {
          tempContainer.appendChild(element);
        });

        const firstElement = tempContainer.firstChild as HTMLElement;
        if (firstElement) {
          window.getComputedStyle(firstElement).height;
        }

        await new Promise((resolve) => setTimeout(resolve, 100));

        console.log('Last page elements:', currentPageElements.map(el => el.outerHTML));
        console.log('Rendering last page with elements:', tempContainer.innerHTML);

        const canvas = await html2canvas(tempContainer, {
          scale: scale,
          useCORS: true,
          logging: true,
          windowWidth: 816,
          windowHeight: 1056,
          backgroundColor: '#ffffff',
          foreignObjectRendering: false,
        });

        console.log('Last page canvas dimensions:', { width: canvas.width, height: canvas.height });

        const dataUrl = canvas.toDataURL('image/jpeg', 0.98);
        console.log('Last page data URL length:', dataUrl.length);

        let imgHeight = (canvas.height * pageWidth) / canvas.width;
        imgHeight = Math.min(imgHeight, pageHeight);

        console.log('Last page imgHeight:', imgHeight);

        if (!canvas.width || !canvas.height || !isFinite(imgHeight) || imgHeight <= 0) {
          console.error('Invalid canvas dimensions or imgHeight for last page:', {
            width: canvas.width,
            height: canvas.height,
            imgHeight,
          });
        } else {
          if (pageIndex > 0) {
            pdf.addPage();
          }
          pdf.addImage(dataUrl, 'JPEG', 0, 0, pageWidth, imgHeight, undefined, 'FAST');
        }
      }

      document.body.removeChild(tempContainer);
      Object.assign(contentElement.style, originalStyles);

      pdf.save(`${proposalData.rfpTitle || 'Proposal'}.pdf`);
    } catch (error) {
      console.error('PDF generation failed:', error);
      alert('Failed to generate PDF. Please try again.');
    }
    setShowDownloadOptions(false);
  };

  const downloadWord = async () => {
    try { track({ event_name: "Download RFP as Word", event_type: "button_click", metadata: {query: null, stage: null, opportunity_id: null, naics_code: null, rfp_title: null} }); } catch {}
    let contentElement: HTMLDivElement | null = null;
    let originalStyles: { [key: string]: string } | null = null;

    try {
      contentElement = contentRef.current;
      if (!contentElement) throw new Error('Content element not found');

      originalStyles = {
        position: contentElement.style.position,
        left: contentElement.style.left,
        display: contentElement.style.display,
      };
      contentElement.style.position = 'fixed';
      contentElement.style.left = '0';
      contentElement.style.display = 'block';

      await new Promise((resolve) => setTimeout(resolve, 100));
      window.getComputedStyle(contentElement).height;

      const sectionElements = Array.from(contentElement.querySelectorAll('div.section')) as HTMLElement[];
      if (sectionElements.length === 0) throw new Error('No sections found in content');

      const alignmentMap: { [key: string]: typeof AlignmentType[keyof typeof AlignmentType] } = {
        center: AlignmentType.CENTER,
        left: AlignmentType.LEFT,
        right: AlignmentType.RIGHT,
        justify: AlignmentType.JUSTIFIED,
      };

      const underlineMap: { [key: string]: string } = {
        underline: 'single',
        none: 'none',
      };

      const paragraphs = sectionElements.flatMap((section) => {
        const textElements = Array.from(section.querySelectorAll('h1, h2, h3, p, div.whitespace-pre-line')) as HTMLElement[];
        if (textElements.length === 0) return [];

        const sectionParagraphs: Paragraph[] = [];
        textElements.forEach((element) => {
          const computedStyle = window.getComputedStyle(element);
          const textAlign = computedStyle.textAlign || 'left';
          const fontWeight = computedStyle.fontWeight;
          const fontSize = parseFloat(computedStyle.fontSize) * 2;

          let color: string | undefined;
          const rawColor = computedStyle.color;
          const hexMatch = rawColor.match(/#([0-9a-f]{3,6})/i);
          if (hexMatch) {
            let hex = hexMatch[1];
            if (hex.length === 3) {
              hex = hex.split('').map(char => char + char).join('');
            }
            color = hex.toUpperCase();
          } else if (rawColor.startsWith('rgb')) {
            const hex = rgbToHex(rawColor);
            color = hex || undefined;
          }

          const textDecoration = computedStyle.textDecorationLine || 'none';
          const marginBottom = parseFloat(computedStyle.marginBottom) || 0;
          const spacingAfter = marginBottom * 20;

          let defaultFontSize = 20;
          let defaultBold = false;
          if (element.tagName === 'H1') {
            defaultFontSize = 24; defaultBold = true;
          } else if (element.tagName === 'H2') {
            defaultFontSize = 22; defaultBold = true;
          } else if (element.tagName === 'H3') {
            defaultFontSize = 20; defaultBold = true;
          }

          if (element.classList.contains('whitespace-pre-line')) {
            const lines = (element.textContent || '').split('\n').map(line => line.trim()).filter(line => line);
            lines.forEach((line) =>
              sectionParagraphs.push(
                new Paragraph({
                  alignment: alignmentMap[textAlign] || AlignmentType.LEFT,
                  children: [
                    new TextRun({
                      text: line,
                      bold: fontWeight === 'bold' || parseInt(fontWeight) >= 700 || defaultBold,
                      size: isNaN(fontSize) ? defaultFontSize : fontSize,
                      font: 'Arial',
                      color: color && /^[0-9a-f]{6}$/i.test(color) ? color : undefined,
                      underline: underlineMap[textDecoration] ? { type: underlineMap[textDecoration] as any } : undefined,
                    }),
                  ],
                  spacing: { after: spacingAfter },
                })
              )
            );
          } else {
            sectionParagraphs.push(
              new Paragraph({
                alignment: alignmentMap[textAlign] || AlignmentType.LEFT,
                children: [
                  new TextRun({
                    text: element.textContent || '',
                    bold: fontWeight === 'bold' || parseInt(fontWeight) >= 700 || defaultBold,
                    size: isNaN(fontSize) ? defaultFontSize : fontSize,
                    font: 'Arial',
                    color: color && /^[0-9a-f]{6}$/i.test(color) ? color : undefined,
                    underline: underlineMap[textDecoration] ? { type: underlineMap[textDecoration] as any } : undefined,
                  }),
                ],
                spacing: { after: spacingAfter },
              })
            );
          }
        });

        return sectionParagraphs;
      });

      Object.assign(contentElement.style, originalStyles);

      const doc = new Document({
        sections: [{ children: paragraphs }],
      });

      const blob = await Packer.toBlob(doc);
      saveAs(blob, `${proposalData.rfpTitle || 'Proposal'}.docx`);
    } catch (error) {
      console.error('Word generation failed:', error);
      if (contentElement && originalStyles) {
        Object.assign(contentElement.style, originalStyles);
      }
      alert('Failed to generate Word document. Please try again.');
    }
    setShowDownloadOptions(false);
  };

  const rgbToHex = (rgb: string): string | null => {
    const rgbMatch = rgb.match(/^rgb\((\d+),\s*(\d+),\s*(\d+)\)$/i);
    if (!rgbMatch) return null;
    const r = parseInt(rgbMatch[1], 10);
    const g = parseInt(rgbMatch[2], 10);
    const b = parseInt(rgbMatch[3], 10);
    const toHex = (value: number) => {
      const hex = value.toString(16);
      return hex.length === 1 ? '0' + hex : hex;
    };
    return `${toHex(r)}${toHex(g)}${toHex(b)}`.toUpperCase();
  };

  const enhanceWithAI = async (sectionsToEnhance: any[]) => {
    try {
      toast?.info("Enhancing RFP with AI...");
      const { data: { user } } = await supabase.auth.getUser();
      if (!user) throw new Error("User not authenticated");

      if (!user) {
        throw new Error("User not authenticated");
      }

      // First, try to get company data from user_companies table
      let companyData = null;
      try {
        const { data: userCompanies, error: userCompaniesError } = await supabase
          .from('user_companies')
          .select(`
            *,
            companies (
              id,
              name,
              url,
              description
            )
          `)
          .eq('user_id', user.id)
          .eq('is_primary', true)
          .single();

        if (!userCompaniesError && userCompanies && userCompanies.companies) {
          companyData = userCompanies.companies;
          console.log("Found company data from user_companies:", companyData);
        }
      } catch (error) {
        console.log("No primary company found in user_companies, using form data");
      }

      // Parse company address from letterhead or use company data
      let companyCity = '';
      let companyState = '';
      let companyZip = '';
      let companyStreet = '';

      if (companyData) {
        // Use data from user_companies table
        companyStreet = companyData.address || '';
        companyCity = companyData.city || '';
        companyState = companyData.state || '';
        companyZip = companyData.zip_code || '';
      } else {
        // Parse from letterhead field
        const addressParts = letterhead.split(',').map(part => part.trim());
        companyStreet = addressParts.length > 0 ? addressParts[0] : letterhead;
        companyCity = addressParts.length > 1 ? addressParts[2] : '';
        const companyStateZip = addressParts.length > 2 ? addressParts[3] : '';
        [companyState, companyZip] = companyStateZip.split(' ').filter(Boolean);
      }

      // Prepare company context data with fallback logic
      const company_context = {
        company_logo: companyData?.logo || logo || "",
        company_website: companyData?.website || companyWebsite,
        company_ceo: companyData?.ceo_name || submittedBy,
        company_name: companyData?.name || companyName,
        company_street: companyStreet,
        company_city: companyCity,
        company_state: companyState || "",
        company_zip: companyZip || "",
        company_phone: companyData?.phone || phone,
        company_email: companyData?.email || "", // Could be extracted from submittedBy or added as separate field
        company_esign: "", // Could be added as separate field
      };

      // Prepare proposal context data
      const proposal_context = {
        proposal_class: rfpTitle,
        proposal_bid: solicitationNumber,
        proposal_org: contract?.department || "",
        proposal_address: contract?.department || "",
        proposal_phone: "", // Could be extracted from contract data
        proposal_due_date: contract?.dueDate || "",
        proposal_description: contract?.description || "",
        proposal_title: rfpTitle,
      };

      console.log("Sending company context:", company_context);
      console.log("Sending proposal context:", proposal_context);

      // Call the backend API
      const response = await fetch(`${API_ENDPOINTS.ENHANCE_RFP_WITH_AI}`, {
        method: 'POST',
        headers: { 'Content-Type': 'application/json' },
        body: JSON.stringify({
<<<<<<< HEAD
          company_context,
          proposal_context,
          pursuitId,
=======
          profile_id,
          ai_opportunity_id,
          pursuitId: effectivePursuitId,
>>>>>>> 0d7d6823
          userId: user?.id
        }),
      });

      if (!response.ok) throw new Error(`HTTP error! status: ${response.status}`);

      const result = await response.json();

      if (result.success && result.enhanced_data) {
        const enhancedData = result.enhanced_data;
        const enhancedSections = sectionsToEnhance.map((section) => {
          const template = section.content;
          const rendered = renderTemplate(template, enhancedData);
          return { ...section, content: rendered };
        });

        setSections((prevSections) =>
          prevSections.map((section) => {
            const match = enhancedSections.find((s) => s.id === section.id);
            return match ? match : section;
          })
        );

        toast?.success("RFP enhanced successfully with AI!");
        setTimeout(() => { saveRfpData(true); }, 1000);
        markInitiated();
      } else {
        throw new Error(result.message || 'Failed to enhance RFP');
      }
    } catch (error: any) {
      console.error('Error enhancing RFP with AI:', error);
      toast?.error(`Failed to enhance RFP: ${error.message}`);
    }
  };

  const handlePreview = () => {
    const merged = sections.map(s => s.content).join('<hr style="page-break-after:always; margin:32px 0;"/>');
    if (previewEditorRef.current) {
      setDocxHtmlInEditor(merged, previewEditorRef);
    } else {
      setMergedPreviewContent(merged);
    }
    setShowMergedPreview(true);
  };

  const completionPercentage = Math.round(
    (sections.filter(section => section.completed).length / sections.length) * 100
  );

  const closeRfpBuilder = (): void => {
    if (pursuitId) {
      const savedData = localStorage.getItem(`rfp_response_${effectivePursuitId}`);
      if (savedData) {
        try {
          const parsedData = JSON.parse(savedData);
          if (parsedData.stage) {
            setSections(prevSections =>
              prevSections.map(section =>
                section.id === pursuitId
                  ? { ...section, stage: parsedData.stage }
                  : section
              )
            );
          }
        } catch (e) {
          console.error("Error parsing saved RFP data when closing:", e);
        }
      }
    }
    setShowPreview(false);
    setExpandedSection(null);
  };

  const getDueDateProximity = () => {
    if (!contract?.dueDate || contract.dueDate === "Not specified") return null;

    try {
      const dueDateObj = new Date(contract.dueDate);
      const today = new Date();
      const diffTime = dueDateObj.getTime() - today.getTime();
      const diffDays = Math.ceil(diffTime / (1000 * 60 * 60 * 24));

      if (diffDays < 0) return { label: "Past Due", color: "text-red-600 bg-red-50 border-red-200" };
      if (diffDays === 0) return { label: "Due Today", color: "text-red-600 bg-red-50 border-red-200" };
      if (diffDays <= 7) return { label: `Due in ${diffDays} days`, color: "text-amber-600 bg-amber-50 border-amber-200" };
      if (diffDays <= 30) return { label: `Due in ${diffDays} days`, color: "text-blue-600 bg-blue-50 border-blue-200" };

      return { label: `Due in ${diffDays} days`, color: "text-green-600 bg-green-50 border-green-200" };
    } catch (e) {
      return null;
    }
  };

  const dueDateInfo = getDueDateProximity();
  const defaultLayoutPluginInstance = defaultLayoutPlugin();

  const handleDownloadPreviewPDF = async () => {
    const editorElement = document.querySelector('.ProseMirror');
    if (!editorElement) return;

    const tempContainer = document.createElement('div');
    tempContainer.style.position = 'absolute';
    tempContainer.style.left = '-9999px';
    tempContainer.style.background = 'white';
    tempContainer.style.padding = '32px';
    tempContainer.style.width = '794px';
    tempContainer.style.fontFamily = 'Times New Roman, serif';
    tempContainer.style.fontSize = '16px';
    tempContainer.style.lineHeight = '1.6';
    tempContainer.style.color = '#000000';
    tempContainer.innerHTML = editorElement.innerHTML;
    tempContainer.className = 'temp-pdf-container';
    document.body.appendChild(tempContainer);

    const style = document.createElement('style');
    style.textContent = `
      .temp-pdf-container h1 { font-size: 32px; font-weight: bold; margin: 24px 0 16px 0; color: #1f2937; page-break-after: avoid; }
      .temp-pdf-container h2 { font-size: 24px; font-weight: bold; margin: 20px 0 12px 0; color: #374151; page-break-after: avoid; }
      .temp-pdf-container h3 { font-size: 20px; font-weight: bold; margin: 16px 0 8px 0; color: #4b5563; page-break-after: avoid; }
      .temp-pdf-container p { margin: 12px 0; page-break-inside: avoid; }
      .temp-pdf-container ul, .temp-pdf-container ol { margin: 12px 0; padding-left: 24px; page-break-inside: avoid; }
      .temp-pdf-container li { margin: 4px 0; }
      .temp-pdf-container strong { font-weight: bold; }
      .temp-pdf-container em { font-style: italic; }
      .temp-pdf-container u { text-decoration: underline; }
      .temp-pdf-container table { border-collapse: collapse; margin: 16px 0; width: 100%; page-break-inside: avoid; }
      .temp-pdf-container table td, .temp-pdf-container table th { border: 2px solid #e5e7eb; padding: 8px 12px; }
      .temp-pdf-container table th { background-color: #f9fafb; font-weight: bold; }
      .temp-pdf-container img { max-width: 100%; height: auto; margin: 16px 0; page-break-inside: avoid; }
    `;
    document.head.appendChild(style);

    const html2canvas = (await import('html2canvas')).default;
    const jsPDF = (await import('jspdf')).default;

    const canvas = await html2canvas(tempContainer, {
      scale: 2,
      useCORS: true,
      backgroundColor: '#ffffff',
      logging: false,
      height: tempContainer.scrollHeight,
    });

    document.body.removeChild(tempContainer);
    document.head.removeChild(style);

    const imgData = canvas.toDataURL('image/png');
    const pdf = new jsPDF('p', 'mm', 'a4');
    const pageWidth = 210;
    const pageHeight = 297;
    const margin = 10;
    const imgWidth = pageWidth - (margin * 2);
    const imgHeight = (canvas.height * imgWidth) / canvas.width;

    let y = margin;
    let remainingHeight = imgHeight;
    let sourceY = 0;

    while (remainingHeight > 0) {
      const availableHeight = pageHeight - (margin * 2);
      const sliceHeight = Math.min(remainingHeight, availableHeight);
      const sourceHeight = (sliceHeight * canvas.width) / imgWidth;
      const sliceCanvas = document.createElement('canvas');
      sliceCanvas.width = canvas.width;
      sliceCanvas.height = sourceHeight;
      const sliceCtx = sliceCanvas.getContext('2d');
      if (sliceCtx) {
        sliceCtx.drawImage(
          canvas,
          0, sourceY,
          canvas.width, sourceHeight,
          0, 0,
          canvas.width, sourceHeight
        );
        const sliceImgData = sliceCanvas.toDataURL('image/png');
        pdf.addImage(sliceImgData, 'PNG', margin, y, imgWidth, sliceHeight);
      }
      remainingHeight -= sliceHeight;
      sourceY += sourceHeight;
      if (remainingHeight > 0) {
        pdf.addPage();
        y = margin;
      }
    }
    pdf.save('proposal-preview.pdf');
  };

  const editorRefs = useRef<any[]>([]);

  function setDocxHtmlInEditor(html, editorRef) {
    if (!editorRef?.current) return;
    const { editor, insertImageHtmlString } = editorRef.current;
    if (!editor) return;

    const parser = new window.DOMParser();
    const doc = parser.parseFromString(html, 'text/html');
    const images = Array.from(doc.querySelectorAll('img'));
    images.forEach(img => img.parentNode?.removeChild(img));
    const htmlWithoutImages = doc.body.innerHTML;

    editor.commands.setContent(htmlWithoutImages);
    images.forEach(img => {
      insertImageHtmlString(img.outerHTML);
    });
  }

  useEffect(() => {
    sections.forEach((section, idx) => {
      if (typeof section.content === 'string' && /<img/i.test(section.content)) {
        const editorRef = editorRefs.current[idx];
        if (editorRef && editorRef.current) {
          setDocxHtmlInEditor(section.content, editorRef);
        }
      }
    });
    // eslint-disable-next-line react-hooks/exhaustive-deps
  }, [sections, expandedSection]);

  return (
    <div className="w-full min-h-full bg-gray-50">
      <div className="w-full">
        <div className="p-4 md:p-6 max-w-7xl mx-auto">
          {/* Hidden ProposalContent for External Downloads */}
          <div style={{ position: 'absolute', left: '-9999px' }} ref={contentRef}>
            <RfpPreviewContent {...proposalData} />
          </div>

          {/* Header card */}
          <div className="bg-white rounded-xl shadow-md p-6 mb-6 border border-gray-200">
            <div className="flex justify-between items-start flex-wrap md:flex-nowrap gap-4">
              <div className="flex-1">
                <h1 className="text-xl md:text-2xl font-bold text-gray-800 mb-2">
                  {contract?.title || 'Create RFP Response'}
                </h1>

                <div className="flex flex-wrap items-center gap-x-4 gap-y-2 text-sm text-gray-900 mt-2">
                  {contract?.department && (
                    <div className="flex items-center gap-1.5">
                      <FileText className="w-4 h-4 text-gray-900" />
                      <span>{contract.department}</span>
                    </div>
                  )}

                  {dueDateInfo && (
                    <div className={`flex items-center gap-1.5 px-2 py-1 rounded-full border ${dueDateInfo.color}`}>
                      <Calendar className="w-3.5 h-3.5" />
                      <span className="font-medium">{dueDateInfo.label}</span>
                    </div>
                  )}

                  {contract?.naicsCode && (
                    <div className="flex items-center gap-1.5">
                      <span className="text-gray-900">#</span>
                      <span>NAICS: {contract.naicsCode}</span>
                    </div>
                  )}

                  {contract?.solicitation_number && (
                    <div className="flex items-center gap-1.5">
                      <span className="text-gray-900">#</span>
                      <span>Solicitation: {contract.solicitation_number}</span>

                      <span
                        className="ml-2 text-sm text-gray-900 flex items-center gap-1"
                        title="Review: not started • In progress: you're editing • Completed: all sections checked • Submitted: you confirmed submission"
                      >
                        Stage:
                      </span>

                      <StageBadge stage={stage} />

                      {/* Submitted checkbox with stronger border + conditional tooltip */}
                      {(() => {
                        const canSubmit = stage === "Completed";
                        const tip = canSubmit
                          ? "I have completed and reviewed all sections, I am ready to submit."
                          : "Please tick and save all sections to complete.";

                        return (
                          <label
                            className={`flex items-center gap-1.5 ml-2 ${
                              canSubmit ? "cursor-pointer" : "cursor-not-allowed"
                            }`}
                            title={tip}
                          >
                          <input
                              type="checkbox"
                              disabled={stage !== "Completed"}
                              checked={!!isSubmitted}
                              onChange={handleSubmittedToggle}
                              className="h-4 w-4 rounded border-2 border-gray-700 bg-white accent-emerald-600 focus:ring-0 focus:outline-none
                                        disabled:opacity-100 disabled:border-gray-700 disabled:bg-white disabled:cursor-not-allowed"
                            />
                            <span
                              className={`text-sm ${stage !== "Completed" ? "text-gray-600" : "text-gray-700"}`}
                              title={tip}
                            >
                              Submitted
                            </span>
                          </label>
                        );
                      })()}
                    </div>
                  )}

                  {!contract?.solicitation_number && (
                    <div className="flex items-center gap-1.5">
                      <span
                        className="ml-2 text-sm text-gray-600 flex items-center gap-1"
                        title="Review: not started • In progress: you’re editing • Completed: all sections checked • Submitted: you confirmed submission"
                      >
                      Stage:
                      </span>
                      <StageBadge stage={stage} />
                    <label
                    className="flex items-center gap-1.5 ml-2 cursor-pointer"
                    title="Please check the box if you have submitted your RFP Proposal."
                    >
                      <input
                        type="checkbox"
                        className="h-4 w-4 rounded border-2 border-gray-700 bg-white outline-none disabled:opacity-100 disabled:border-gray-700 disabled:bg-white disabled:cursor-not-allowed"
                        disabled={stage !== "Completed"}
                        checked={!!isSubmitted}
                        onChange={handleSubmittedToggle}
                      />
                      <span className={`text-sm ${stage !== "Completed" ? "text-gray-600" : "text-gray-700"}`}>
                        Submitted
                      </span>
                    </label>
                    </div>
                  )}
                </div>
              </div>

              {/* Completion indicator */}
              <div className="flex flex-col items-end">
                <div className="flex items-center gap-3 mb-2">
                  <div className="text-sm font-medium">
                    <span className="text-gray-600">Completion:</span>
                    <span className={`ml-1 ${completionPercentage === 100 ? 'text-green-600' : completionPercentage > 50 ? 'text-blue-600' : 'text-amber-600'}`}>
                      {/* {completionPercentage}% */}
                    </span>
                  </div>
                  <div
                    className="h-16 w-16 rounded-full flex items-center justify-center text-white shadow-sm border-4 border-gray-200"
                    style={{ background: `conic-gradient(#10B981 ${completionPercentage}%, #F3F4F6 0)` }}
                  >
                  <div className="h-12 w-12 rounded-full bg-white flex items-center justify-center">    
                    <span className="text-xs font-semibold text-gray-700">{completionPercentage}%</span>
                  </div>
                </div>
                </div>
                <div className="text-xs text-gray-500">
                  {sections.filter(s => s.completed).length} of {sections.length} sections completed
                </div>
                {/* Instruction / next-step callout */}
                {/* Instruction / next-step callout */}
                <div className="mt-3 max-w-[320px]">
                  <div
                    className={`flex items-start gap-2 rounded-lg border px-3 py-2 shadow-sm text-xs
                      ${completionPercentage === 100
                        ? "bg-green-50 border-green-200 text-green-700"
                        : "bg-amber-50 border-amber-200 text-amber-800"
                      }`}
                  >
                    <AlertCircle
                      className={`w-4 h-4 flex-shrink-0
                        ${completionPercentage === 100 ? "text-green-600" : "text-amber-600"}`}
                    />
                    <div>
                      <div className="font-medium">
                        {completionPercentage === 100 ? "Ready to submit" : "Mark all sections to complete response"}
                      </div>
                      <div className="mt-0.5">
                        {completionPercentage === 100
                          ? "All sections done—tick “Submitted” to confirm your RFP response."
                          : "Tap ○ to mark ✓ when a section is completed."}
                      </div>
                    </div>
                  </div>
                </div>
              </div>
            </div>
          </div>

          {/* Top controls */}
          <div className="bg-white rounded-xl shadow-md p-5 mb-6 border border-gray-200">
            <div className="flex justify-between items-center flex-wrap gap-4">
              <div className="flex items-center gap-3">
                <div className="p-2.5 rounded-full bg-blue-600 text-white shadow-sm">
                  <FileText className="w-5 h-5" />
                </div>
                <h1 className="text-lg md:text-xl font-bold text-gray-800">RFP Response Builder</h1>
              </div>
              <div className="flex gap-3 items-center flex-wrap">
                <button
                  onClick={() => saveRfpData(true)}
                  disabled={isSaving || isSubmitted}
                  className={`inline-flex items-center gap-2 bg-white border border-gray-300 text-gray-700 px-3 py-2 rounded-lg shadow-sm ${(isSaving || isSubmitted) ? 'opacity-50 cursor-not-allowed' : 'hover:bg-gray-50 hover:border-gray-400'} transition-all`}
                >
                  <Save className="w-4 h-4" /> {isSaving ? 'Saving...' : 'Save'}
                </button>

                {lastSaved && (
                  <div className="text-xs text-gray-500 flex items-center gap-1">
                    <Clock className="w-3 h-3" />
                    Last saved: {lastSaved}
                  </div>
                )}
                <div className="flex gap-3 flex-wrap">
                  {/* <div className="relative">
                    <button
                      onClick={() => {
                        const themes = ['professional', 'modern', 'classic'];
                        const currentIndex = themes.indexOf(theme);
                        const nextIndex = (currentIndex + 1) % themes.length;
                        setTheme(themes[nextIndex]);
                        markInitiated();
                      }}
                      disabled={isSubmitted}
                      className={`inline-flex items-center gap-2 bg-white border border-gray-300 text-gray-700 px-3 py-2 rounded-lg shadow-sm ${isSubmitted ? 'opacity-50 cursor-not-allowed' : 'hover:bg-gray-50 hover:border-gray-400'} transition-all`}
                    >
                      <Settings className="w-4 h-4" /> Theme: {theme.charAt(0).toUpperCase() + theme.slice(1)}
                    </button>
                  </div> */}
                  <button
                    onClick={handlePreview}
                    className="inline-flex items-center gap-2 bg-white border border-gray-300 text-gray-700 px-3 py-2 rounded-lg shadow-sm hover:bg-gray-50 hover:border-gray-400 transition-all"
                  >
                    <Eye className="w-4 h-4" /> Preview
                  </button>
                  <button
                    onClick={() => enhanceWithAI(sections)}
                    disabled={isSubmitted}
                    className={`inline-flex items-center gap-2 bg-gradient-to-r from-blue-600 to-blue-700 text-white px-4 py-2 rounded-lg shadow-sm hover:shadow transition-all hover:from-blue-700 hover:to-blue-800 ${isSubmitted ? 'opacity-50 cursor-not-allowed' : ''}`}
                  >
                    <Sparkles className="w-4 h-4" /> Enhance with AI
                  </button>
                </div>
              </div>
            </div>
          </div>

          <div className="grid grid-cols-1 md:grid-cols-3 gap-6">
            {/* Left column */}
            <div className="md:col-span-1">
              <div className={`bg-white rounded-xl shadow-sm p-6 mb-6 border border-gray-200 transition-all hover:shadow-md ${isSubmitted ? 'opacity-75' : ''}`}>
                <h2 className="text-lg font-semibold text-gray-800 mb-5 flex items-center gap-2">
                  <div className="p-1.5 rounded-lg bg-blue-100 text-blue-600">
                    <Image className="w-4 h-4" />
                  </div>
                  Company Information
                  {isSubmitted && (
                    <span className="ml-2 px-2 py-1 text-xs font-medium bg-green-100 text-green-700 rounded-full">
                      Submitted
                    </span>
                  )}
                </h2>

                <div className="space-y-4">
                  {logo ? (
                    <div className="flex flex-col items-center text-center mb-4">
                      <img src={logo} alt="Company Logo" className="max-h-20 object-contain mb-3 p-2 border border-gray-100 rounded-lg bg-white shadow-sm" />
                      {!isSubmitted && (
                        <button
                          onClick={() => { setLogo(null); markInitiated(); }}
                          className="text-sm text-gray-500 hover:text-red-500 flex items-center gap-1 mt-1 px-2 py-1 rounded-lg hover:bg-red-50 transition-colors"
                        >
                          <X className="w-3 h-3" /> Remove Logo
                        </button>
                      )}
                    </div>
                  ) : (
                    !isSubmitted && (
                      <div className="w-full border-2 border-dashed border-gray-200 rounded-xl py-8 flex items-center justify-center bg-gray-50 mb-4 hover:border-blue-300 hover:bg-blue-50 transition-colors cursor-pointer">
                        <label className="flex flex-col items-center gap-2 cursor-pointer text-sm text-gray-500 hover:text-blue-600 transition-colors">
                          <Image className="w-10 h-10 text-gray-400" />
                          <span className="font-medium">Upload Company Logo</span>
                          <span className="text-xs text-gray-400">Recommended: 300x100px</span>
                          <input type="file" accept="image/*" onChange={handleLogoUpload} className="hidden" />
                        </label>
                      </div>
                    )
                  )}

                  <div>
                    <label className="block text-sm font-medium text-gray-600 mb-1.5">Company Name</label>
                    <input
                      type="text"
                      value={companyName}
                      onChange={handleInputChange(setCompanyName)}
                      placeholder="Company Name"
                      disabled={isSubmitted}
                      className={`w-full border border-gray-200 rounded-lg p-2.5 focus:ring-2 focus:ring-blue-200 focus:border-blue-400 focus:outline-none shadow-sm ${isSubmitted ? 'bg-gray-50 cursor-not-allowed' : ''}`}
                    />
                  </div>

                  <div>
                    <label className="block text-sm font-medium text-gray-600 mb-1.5">Website</label>
                    <input
                      type="text"
                      value={companyWebsite}
                      onChange={handleInputChange(setCompanyWebsite)}
                      placeholder="https://www.example.com"
                      disabled={isSubmitted}
                      className={`w-full border border-gray-200 rounded-lg p-2.5 focus:ring-2 focus:ring-blue-200 focus:border-blue-400 focus:outline-none shadow-sm ${isSubmitted ? 'bg-gray-50 cursor-not-allowed' : ''}`}
                    />
                  </div>

                  <div>
                    <label className="block text-sm font-medium text-gray-600 mb-1.5">Address</label>
                    <input
                      type="text"
                      value={letterhead}
                      onChange={handleInputChange(setLetterhead)}
                      placeholder="Company Address"
                      disabled={isSubmitted}
                      className={`w-full border border-gray-200 rounded-lg p-2.5 focus:ring-2 focus:ring-blue-200 focus:border-blue-400 focus:outline-none shadow-sm ${isSubmitted ? 'bg-gray-50 cursor-not-allowed' : ''}`}
                    />
                  </div>

                  <div>
                    <label className="block text-sm font-medium text-gray-600 mb-1.5">Phone Number</label>
                    <input
                      type="text"
                      value={phone}
                      onChange={handleInputChange(setPhone)}
                      placeholder="Phone Number"
                      disabled={isSubmitted}
                      className={`w-full border border-gray-200 rounded-lg p-2.5 focus:ring-2 focus:ring-blue-200 focus:border-blue-400 focus:outline-none shadow-sm ${isSubmitted ? 'bg-gray-50 cursor-not-allowed' : ''}`}
                    />
                  </div>
                </div>
              </div>

              <div className={`bg-white rounded-xl shadow-sm p-6 border border-gray-200 transition-all hover:shadow-md ${isSubmitted ? 'opacity-75' : ''}`}>
                <h2 className="text-lg font-semibold text-gray-800 mb-5 flex items-center gap-2">
                  <div className="p-1.5 rounded-lg bg-purple-100 text-purple-600">
                    <FileText className="w-4 h-4" />
                  </div>
                  Proposal Details
                </h2>

                <div className="space-y-4">
                  <div>
                    <label className="block text-sm font-medium text-gray-600 mb-1.5">RFP Title</label>
                    <input
                      type="text"
                      value={rfpTitle}
                      onChange={handleInputChange(setRfpTitle)}
                      placeholder="Proposal Title"
                      disabled={isSubmitted}
                      className={`w-full border border-gray-200 rounded-lg p-2.5 focus:ring-2 focus:ring-blue-200 focus:border-blue-400 focus:outline-none shadow-sm ${isSubmitted ? 'bg-gray-50 cursor-not-allowed' : ''}`}
                    />
                  </div>

                  <div>
                    <label className="block text-sm font-medium text-gray-600 mb-1.5">NAICS Code</label>
                    <input
                      type="text"
                      value={naicsCode}
                      onChange={handleInputChange(setNaicsCode)}
                      placeholder="NAICS Code"
                      disabled={isSubmitted}
                      className={`w-full border border-gray-200 rounded-lg p-2.5 focus:ring-2 focus:ring-blue-200 focus:border-blue-400 focus:outline-none shadow-sm ${isSubmitted ? 'bg-gray-50 cursor-not-allowed' : ''}`}
                    />
                  </div>

                  <div>
                    <label className="block text-sm font-medium text-gray-600 mb-1.5">Solicitation Number</label>
                    <input
                      type="text"
                      value={solicitationNumber}
                      onChange={handleInputChange(setSolicitationNumber)}
                      placeholder="Solicitation Number"
                      disabled={isSubmitted}
                      className={`w-full border border-gray-200 rounded-lg p-2.5 focus:ring-2 focus:ring-blue-200 focus:border-blue-400 focus:outline-none shadow-sm ${isSubmitted ? 'bg-gray-50 cursor-not-allowed' : ''}`}
                    />
                  </div>

                  <div>
                    <label className="block text-sm font-medium text-gray-600 mb-1.5">Issue Date</label>
                    <input
                      type="text"
                      value={issuedDate}
                      onChange={handleInputChange(setIssuedDate)}
                      placeholder="Issue Date"
                      disabled={isSubmitted}
                      className={`w-full border border-gray-200 rounded-lg p-2.5 focus:ring-2 focus:ring-blue-200 focus:border-blue-400 focus:outline-none shadow-sm ${isSubmitted ? 'bg-gray-50 cursor-not-allowed' : ''}`}
                    />
                  </div>

                  <div>
                    <label className="block text-sm font-medium text-gray-600 mb-1.5">Submitted By</label>
                    <input
                      type="text"
                      value={submittedBy}
                      onChange={handleInputChange(setSubmittedBy)}
                      placeholder="Your Name and Title"
                      disabled={isSubmitted}
                      className={`w-full border border-gray-200 rounded-lg p-2.5 focus:ring-2 focus:ring-blue-200 focus:border-blue-400 focus:outline-none shadow-sm ${isSubmitted ? 'bg-gray-50 cursor-not-allowed' : ''}`}
                    />
                  </div>
                </div>
              </div>
            </div>

            {/* Right Column - Sections */}
            <div className="md:col-span-2">
              <div className="flex justify-between items-center mb-5">
                <h2 className="text-lg font-semibold text-gray-800 flex items-center gap-2">
                  <div className="p-1.5 rounded-lg bg-green-100 text-green-600">
                    <FileText className="w-4 h-4" />
                  </div>
                  Proposal Sections
                </h2>
                <div className="flex gap-2">
                  {!isSubmitted && (
                    <button
                      onClick={() => addSectionBelow(sections.length - 1)}
                      className="inline-flex items-center gap-2 bg-gradient-to-r from-blue-600 to-blue-700 text-white px-3 py-2 rounded-lg shadow-sm hover:shadow transition-all hover:from-blue-700 hover:to-blue-800"
                    >
                      <Plus className="w-4 h-4" /> Add Section
                    </button>
                  )}
                  <button
                    onClick={async () => {
                      if (isSubmitted) return;
                      if (window.confirm('Reset all Proposal Sections to the default template? This will erase current content.')) {
                        await resetSectionsWithDocxHtml();
                        markInitiated();
                      }
                    }}
                    disabled={isSubmitted}
                    className={`inline-flex items-center gap-2 bg-white border border-gray-300 text-gray-700 px-3 py-2 rounded-lg shadow-sm hover:bg-gray-50 hover:border-gray-400 transition-all ${isSubmitted ? 'opacity-50 cursor-not-allowed' : ''}`}
                  >
                    <Trash2 className="w-4 h-4" /> Reset Sections
                  </button>
                </div>
              </div>

              <div className="space-y-4">
                {sections.map((section, index) => (
                  <div
                    key={section.id}
                    className={`rounded-xl shadow-sm border transition-all duration-300 
                      ${section.completed ? 'border-green-200 bg-green-50' : 'border-gray-200 bg-white'} 
                      ${expandedSection === section.id ? 'shadow-md border-blue-200' : 'hover:border-blue-200 hover:shadow-sm'}`}
                  >
                    <div
                      className={`flex justify-between items-center p-4 cursor-pointer rounded-t-xl
                        ${expandedSection === section.id ? 'bg-blue-50' : section.completed ? 'bg-green-50' : 'bg-white'}`}
                      onClick={(e) => {
                        e.stopPropagation();
                        toggleSection(section.id);
                      }}
                    >
                      <div className="flex items-center gap-3 flex-1">
                        <button
                          onClick={(e) => {
                            e.stopPropagation();
                            if (!isSubmitted) toggleCompleted(index);
                          }}
                          className="focus:outline-none transition-transform hover:scale-110"
                        >
                          {section.completed ? (
                            <CheckCircle className="w-6 h-6 text-green-500" />
                          ) : (
                            <Circle className="w-6 h-6 text-gray-300 hover:text-blue-400" />
                          )}
                        </button>
                        <div className={`w-8 h-8 rounded-full flex items-center justify-center ${section.completed ? 'bg-green-100 text-green-600' : 'bg-blue-100 text-blue-600'}`}>
                          {getSectionIcon(section.icon)}
                        </div>
                        <div className="flex-1">
                          <input
                            type="text"
                            value={section.title}
                            onChange={(e) => updateField(index, 'title', e.target.value)}
                            disabled={isSubmitted}
                            className={`text-base font-semibold w-full bg-transparent border-b border-transparent hover:border-gray-300 focus:border-blue-400 focus:outline-none py-1 ${section.completed ? 'text-green-700' : 'text-gray-700'} ${isSubmitted ? 'cursor-not-allowed' : ''}`}
                            onClick={(e) => e.stopPropagation()}
                          />
                        </div>
                      </div>

                      <div className="flex items-center gap-2">
                        <div className="flex -space-x-1">
                          <button
                            onClick={(e) => { e.stopPropagation(); if (!isSubmitted) moveSection(section.id, 'up'); }}
                            className={`w-8 h-8 rounded-full flex items-center justify-center text-gray-500 hover:bg-gray-100 hover:text-blue-600 ${index === 0 || isSubmitted ? 'opacity-30 cursor-not-allowed' : ''}`}
                            disabled={index === 0 || isSubmitted}
                            title="Move Up"
                          >
                            <ChevronUp className="w-5 h-5" />
                          </button>
                          <button
                            onClick={(e) => { e.stopPropagation(); if (!isSubmitted) moveSection(section.id, 'down'); }}
                            className={`w-8 h-8 rounded-full flex items-center justify-center text-gray-500 hover:bg-gray-100 hover:text-blue-600 ${index === sections.length - 1 || isSubmitted ? 'opacity-30 cursor-not-allowed' : ''}`}
                            disabled={index === sections.length - 1 || isSubmitted}
                            title="Move Down"
                          >
                            <ChevronDown className="w-5 h-5" />
                          </button>
                        </div>
                        <button
                          onClick={(e) => { e.stopPropagation(); if (!isSubmitted) deleteSection(section.id); }}
                          className={`w-8 h-8 rounded-full flex items-center justify-center text-gray-500 hover:bg-red-100 hover:text-red-600 transition-colors ${isSubmitted ? 'opacity-30 cursor-not-allowed' : ''}`}
                          disabled={isSubmitted}
                          title="Delete Section"
                        >
                          <Trash2 className="w-4 h-4" />
                        </button>
                        <button
                          className="w-8 h-8 rounded-full flex items-center justify-center text-gray-500 hover:bg-blue-100 hover:text-blue-600 transition-colors"
                          onClick={(e) => { e.stopPropagation(); toggleSection(section.id); }}
                        >
                          {expandedSection === section.id ? (
                            <ChevronUp className="w-5 h-5" />
                          ) : (
                            <ChevronDown className="w-5 h-5" />
                          )}
                        </button>
                      </div>
                    </div>

                    {expandedSection === section.id && (
                      <div className="p-5 border-t border-gray-200 bg-white">
                        <DocumentEditor
                          ref={el => editorRefs.current[index] = el}
                          value={section.content}
                          onChange={(value) => updateField(index, 'content', value)}
                          disabled={isSubmitted}
                          placeholder="Enter section content here..."
                          className="min-h-[400px]"
                        />
                        <div className="flex justify-between mt-4">
                          <div className="flex items-center gap-2">
                            <button
                              onClick={() => toggleCompleted(index)}
                              disabled={isSubmitted}
                              className={`inline-flex items-center gap-1.5 px-3 py-1.5 rounded-full text-sm font-medium transition-colors
                                ${section.completed ? 'bg-green-100 text-green-700 hover:bg-green-200' : 'bg-gray-100 text-gray-700 hover:bg-gray-200'}
                                ${isSubmitted ? 'opacity-50 cursor-not-allowed' : ''}`}
                            >
                              {section.completed ? (
                                <>
                                  <CheckCircle className="w-4 h-4" /> Completed
                                </>
                              ) : (
                                <>
                                  <Circle className="w-4 h-4" /> Mark as Complete
                                </>
                              )}
                            </button>
                            <button
                              onClick={() => enhanceWithAI([section])}
                              disabled={isSubmitted}
                              className={`inline-flex items-center gap-1.5 px-3 py-1.5 rounded-full text-sm font-medium bg-blue-100 text-blue-700 hover:bg-blue-200 transition-colors
                                ${isSubmitted ? 'opacity-50 cursor-not-allowed' : ''}`}
                            >
                              <Sparkles className="w-4 h-4" /> Enhance with AI
                            </button>
                          </div>
                          <button
                            onClick={() => addSectionBelow(index)}
                            disabled={isSubmitted}
                            className={`inline-flex items-center gap-1.5 text-sm text-blue-600 hover:text-blue-800 transition-colors px-3 py-1.5 rounded-full hover:bg-blue-50
                              ${isSubmitted ? 'opacity-50 cursor-not-allowed' : ''}`}
                          >
                            <Plus className="w-4 h-4" /> Insert Section Below
                          </button>
                        </div>
                      </div>
                    )}
                  </div>
                ))}
              </div>

              {/* Bottom buttons */}
              <div className="mt-8 flex justify-center gap-4">
                <button
                  onClick={handlePreview}
                  className="inline-flex items-center gap-2 bg-white border border-gray-300 text-gray-700 px-6 py-3 rounded-xl shadow-sm hover:bg-gray-50 hover:border-gray-400 transition-all"
                >
                  <Eye className="w-5 h-5" /> Preview Proposal
                </button>
                {/* <button
                  onClick={() => setShowDownloadOptions(true)}
                  className="inline-flex items-center gap-2 bg-gradient-to-r from-blue-600 to-blue-700 text-white px-6 py-3 rounded-xl shadow-md hover:shadow-lg hover:from-blue-700 hover:to-blue-800 transition-all"
                >
                  <Download className="w-5 h-5" /> Download Proposal
                </button> */}
                {showDownloadOptions && (
                  <div className="fixed inset-0 bg-black bg-opacity-60 z-40 flex items-center justify-center" onClick={() => setShowDownloadOptions(false)}>
                    <div className="bg-white rounded-xl shadow-xl p-6 w-full max-w-md" onClick={e => e.stopPropagation()}>
                      <div className="flex justify-between items-center mb-6">
                        <h3 className="text-xl font-bold text-gray-800">Download Options</h3>
                        <button
                          onClick={() => setShowDownloadOptions(false)}
                          className="text-gray-500 hover:text-gray-700 hover:bg-gray-100 p-1 rounded-full transition-colors"
                        >
                          <X className="w-5 h-5" />
                        </button>
                      </div>

                      <div className="space-y-4">
                        <button
                          onClick={downloadPDF}
                          className="w-full flex items-center gap-4 p-4 border border-gray-200 rounded-xl hover:bg-red-50 hover:border-red-200 transition-colors group"
                        >
                          <div className="w-12 h-12 bg-red-100 rounded-full flex items-center justify-center group-hover:bg-red-200 transition-colors">
                            <FileText className="w-6 h-6 text-red-600" />
                          </div>
                          <div className="text-left">
                            <div className="font-medium text-gray-800 group-hover:text-red-700 transition-colors">PDF Document</div>
                            <div className="text-sm text-gray-500">Best for printing and sharing</div>
                          </div>
                        </button>

                        <button
                          onClick={downloadWord}
                          className="w-full flex items-center gap-4 p-4 border border-gray-200 rounded-xl hover:bg-blue-50 hover:border-blue-200 transition-colors group"
                        >
                          <div className="w-12 h-12 bg-blue-100 rounded-full flex items-center justify-center group-hover:bg-blue-200 transition-colors">
                            <FileText className="w-6 h-6 text-blue-600" />
                          </div>
                          <div className="text-left">
                            <div className="font-medium text-gray-800 group-hover:text-blue-700 transition-colors">Word Document</div>
                            <div className="text-sm text-gray-500">Best for editing and customization</div>
                          </div>
                        </button>
                      </div>
                    </div>
                  </div>
                )}
              </div>
            </div>
          </div>

          {/* Merged preview modal */}
          {showMergedPreview && (
            <div
              className="fixed inset-0 bg-black bg-opacity-60 z-50 flex items-center justify-center"
              onClick={() => setShowMergedPreview(false)}
            >
              <div
                className="bg-white rounded-xl shadow-xl p-6 w-full max-w-4xl max-h-[90vh] relative flex flex-col"
                style={{ width: '95vw' }}
                onClick={e => e.stopPropagation()}
              >
                <button
                  onClick={() => setShowMergedPreview(false)}
                  className="absolute top-4 right-4 text-gray-500 hover:text-gray-700"
                  aria-label="Close preview"
                >
                  <X className="w-6 h-6" />
                </button>
                <h2 className="text-lg font-bold mb-4">Proposal Preview</h2>
                <div className="w-full mb-4 flex-1 overflow-y-auto">
                  <DocumentEditor
                    ref={previewEditorRef}
                    value={mergedPreviewContent}
                    onChange={setMergedPreviewContent}
                    disabled={false}
                    className="preview-editor"
                    data-component-content="preview"
                  />
                </div>
              </div>
            </div>
          )}
        </div>
      </div>
    </div>
  );
};

export default RfpResponse;<|MERGE_RESOLUTION|>--- conflicted
+++ resolved
@@ -190,10 +190,6 @@
 // ---------------- Component ----------------
 const RfpResponse = ({ contract, pursuitId, aiOpportunityId }: { contract: any; pursuitId?: string; aiOpportunityId?: number }) => {
 
-<<<<<<< HEAD
-const RfpResponse = ({ contract, pursuitId }) => {
-=======
->>>>>>> 0d7d6823
   const contentRef = useRef<HTMLDivElement>(null);
   const track = useTrack();
 
@@ -404,21 +400,13 @@
 
           console.log("Successfully loaded saved RFP data");
         } else {
-<<<<<<< HEAD
-          console.log("No existing RFP response found, using default template");
-          // No saved data found, use default template with contract data
-=======
           console.log("No existing RFP response found, loading templates and converting to HTML");
           // No saved data found, load DOCX templates and convert to HTML for editing
           console.log("No existing RFP response found, using default template");
->>>>>>> 0d7d6823
           setRfpTitle(contract?.title || 'Proposal for Cybersecurity Audit & Penetration Testing Services');
           setNaicsCode(contract?.naicsCode || '000000');
           setSolicitationNumber(contract?.solicitation_number || '');
           setIssuedDate(contract?.published_date || new Date().toLocaleDateString());
-<<<<<<< HEAD
-          setSections(defaultTemplate(exampleJob));
-=======
 
           setSections(defaultTemplate(exampleJob));
           
@@ -441,7 +429,6 @@
             }));
           }
           await resetSectionsWithDocxHtml();
->>>>>>> 0d7d6823
         }
 
         // --- AFTER reading rfp_responses, read the stage from trackers ---
@@ -1409,15 +1396,9 @@
         method: 'POST',
         headers: { 'Content-Type': 'application/json' },
         body: JSON.stringify({
-<<<<<<< HEAD
-          company_context,
-          proposal_context,
-          pursuitId,
-=======
           profile_id,
           ai_opportunity_id,
           pursuitId: effectivePursuitId,
->>>>>>> 0d7d6823
           userId: user?.id
         }),
       });
