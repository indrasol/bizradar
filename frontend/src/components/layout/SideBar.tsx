--- conflicted
+++ resolved
@@ -708,13 +708,10 @@
             )}
           </div> */}
 
-<<<<<<< HEAD
+
           {/* Bizradar AI - Moved from bottom
           <Link
-=======
-          {/* Bizradar AI - Moved from bottom */}
-          {/* <Link
->>>>>>> d42b38f2
+
             to="#"
             onClick={handleOpenModal}
             className={`group flex items-center ${collapsed ? 'justify-center' : 'gap-3'} px-3 py-2.5 rounded-lg transition-all duration-300 transform text-gray-700 hover:bg-gray-100 hover:scale-[1.01] mb-2`}
