<<<<<<< HEAD
import { API_ENDPOINTS } from "@/config/apiEndpoints";

export const paymentApi = {
  async listPaymentMethods(userId: string) {
    const res = await fetch(API_ENDPOINTS.PAYMENT_METHODS + `?user_id=${userId}`);
    const data = await res.json();
    return data.payment_methods;
  },
  async addPaymentMethod(paymentMethodId: string, userId: string) {
    const res = await fetch(API_ENDPOINTS.PAYMENT_METHODS, {
      method: 'POST',
      headers: { 'Content-Type': 'application/json' },
      body: JSON.stringify({ payment_method_id: paymentMethodId, user_id: userId }),
=======
import { API_ENDPOINTS } from '@/config/apiEndpoints';
import { apiClient } from '@/lib/api';

export const paymentApi = {
  async listPaymentMethods(userId: string) {
    const data = await apiClient.get(`${API_ENDPOINTS.PAYMENT_METHODS}?user_id=${userId}`);
    return data.payment_methods;
  },
  async addPaymentMethod(paymentMethodId: string, userId: string) {
    const data = await apiClient.post(API_ENDPOINTS.PAYMENT_METHODS, { 
      payment_method_id: paymentMethodId, 
      user_id: userId 
>>>>>>> a59f537e
    });
    return data.payment_method;
  },
  async removePaymentMethod(paymentMethodId: string, userId: string) {
<<<<<<< HEAD
    const res = await fetch(API_ENDPOINTS.PAYMENT_METHODS + `/${paymentMethodId}?user_id=${userId}`, { method: 'DELETE' });
    const data = await res.json();
    return data.removed;
  },
  async setDefaultPaymentMethod(paymentMethodId: string, userId: string) {
    const res = await fetch(API_ENDPOINTS.PAYMENT_METHODS + `/${paymentMethodId}/set-default?user_id=${userId}`, { method: 'POST' });
    const data = await res.json();
    return data.default_set;
  },
  async createSetupIntent(userId: string) {
    const res = await fetch(API_ENDPOINTS.CREATE_SETUP_INTENT, {
      method: 'POST',
      headers: { 'Content-Type': 'application/json' },
      body: JSON.stringify({ user_id: userId }),
    });
    const data = await res.json();
=======
    const data = await apiClient.delete(`${API_ENDPOINTS.PAYMENT_METHOD_BY_ID(paymentMethodId)}?user_id=${userId}`);
    return data.removed;
  },
  async setDefaultPaymentMethod(paymentMethodId: string, userId: string) {
    const data = await apiClient.post(`${API_ENDPOINTS.SET_DEFAULT_PAYMENT_METHOD(paymentMethodId)}?user_id=${userId}`);
    return data.default_set;
  },
  async createSetupIntent(userId: string) {
    const data = await apiClient.post(API_ENDPOINTS.SETUP_INTENT, { user_id: userId });
>>>>>>> a59f537e
    return data.client_secret;
  },
}; <|MERGE_RESOLUTION|>--- conflicted
+++ resolved
@@ -1,18 +1,3 @@
-<<<<<<< HEAD
-import { API_ENDPOINTS } from "@/config/apiEndpoints";
-
-export const paymentApi = {
-  async listPaymentMethods(userId: string) {
-    const res = await fetch(API_ENDPOINTS.PAYMENT_METHODS + `?user_id=${userId}`);
-    const data = await res.json();
-    return data.payment_methods;
-  },
-  async addPaymentMethod(paymentMethodId: string, userId: string) {
-    const res = await fetch(API_ENDPOINTS.PAYMENT_METHODS, {
-      method: 'POST',
-      headers: { 'Content-Type': 'application/json' },
-      body: JSON.stringify({ payment_method_id: paymentMethodId, user_id: userId }),
-=======
 import { API_ENDPOINTS } from '@/config/apiEndpoints';
 import { apiClient } from '@/lib/api';
 
@@ -25,29 +10,10 @@
     const data = await apiClient.post(API_ENDPOINTS.PAYMENT_METHODS, { 
       payment_method_id: paymentMethodId, 
       user_id: userId 
->>>>>>> a59f537e
     });
     return data.payment_method;
   },
   async removePaymentMethod(paymentMethodId: string, userId: string) {
-<<<<<<< HEAD
-    const res = await fetch(API_ENDPOINTS.PAYMENT_METHODS + `/${paymentMethodId}?user_id=${userId}`, { method: 'DELETE' });
-    const data = await res.json();
-    return data.removed;
-  },
-  async setDefaultPaymentMethod(paymentMethodId: string, userId: string) {
-    const res = await fetch(API_ENDPOINTS.PAYMENT_METHODS + `/${paymentMethodId}/set-default?user_id=${userId}`, { method: 'POST' });
-    const data = await res.json();
-    return data.default_set;
-  },
-  async createSetupIntent(userId: string) {
-    const res = await fetch(API_ENDPOINTS.CREATE_SETUP_INTENT, {
-      method: 'POST',
-      headers: { 'Content-Type': 'application/json' },
-      body: JSON.stringify({ user_id: userId }),
-    });
-    const data = await res.json();
-=======
     const data = await apiClient.delete(`${API_ENDPOINTS.PAYMENT_METHOD_BY_ID(paymentMethodId)}?user_id=${userId}`);
     return data.removed;
   },
@@ -57,7 +23,6 @@
   },
   async createSetupIntent(userId: string) {
     const data = await apiClient.post(API_ENDPOINTS.SETUP_INTENT, { user_id: userId });
->>>>>>> a59f537e
     return data.client_secret;
   },
 }; 