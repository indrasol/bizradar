--- conflicted
+++ resolved
@@ -2,7 +2,6 @@
 import { Subscription, SubscriptionPlan } from '@/models/subscription';
 import { useToast } from '@/components/ui/use-toast';
 
-<<<<<<< HEAD
 // Define API base URL
 const isDevelopment = window.location.hostname === 'localhost' || window.location.hostname === '127.0.0.1';
 const API_BASE_URL = isDevelopment ? 'http://localhost:5000' : import.meta.env.VITE_API_BASE_URL;
@@ -16,12 +15,6 @@
   enterprise_monthly: 'price_1RqIebFKTK8ICUpr6QN0hZ9a',
   enterprise_annual: 'price_1RqIewFKTK8ICUprSvBvDwvg',
 };
-=======
-const isDevelopment = window.location.hostname === "localhost" || window.location.hostname === "127.0.0.1";
-const API_BASE_URL = isDevelopment
-  ? "http://localhost:5000"
-  : import.meta.env.VITE_API_BASE_URL;
->>>>>>> c249fdb5
 
 export const subscriptionApi = {
 
@@ -188,16 +181,16 @@
     if (error) throw error;
   },
 
-  async createCheckoutSession(planType: string, userId: string): Promise<string> {
-    const res = await fetch(`${API_BASE_URL}/api/subscription/checkout-session`, {
-      method: 'POST',
-      headers: { 'Content-Type': 'application/json' },
-      body: JSON.stringify({ plan_type: planType, user_id: userId })
-    });
-    if (!res.ok) throw new Error('Failed to create Stripe Checkout session');
-    const data = await res.json();
-    return data.url;
-  },
+  // async createCheckoutSession(planType: string, userId: string): Promise<string> {
+  //   const res = await fetch(`${API_BASE_URL}/api/subscription/checkout-session`, {
+  //     method: 'POST',
+  //     headers: { 'Content-Type': 'application/json' },
+  //     body: JSON.stringify({ plan_type: planType, user_id: userId })
+  //   });
+  //   if (!res.ok) throw new Error('Failed to create Stripe Checkout session');
+  //   const data = await res.json();
+  //   return data.url;
+  // },
 
   async createSubscriptionPaymentIntent(planType: string, userId: string): Promise<string> {
     const res = await fetch(`${API_BASE_URL}/api/subscription/payment-intent`, {
