import React, { useState, useEffect, useRef, useCallback, useMemo, Suspense, lazy } from "react";
import { Link, useNavigate, useLocation } from "react-router-dom";
import { FileText, X, PenLine, CheckCircle, Target, Calendar } from "lucide-react";
import SideBar from "../components/layout/SideBar";
import { supabase } from "../utils/supabase";
import { toast } from "sonner";
import RfpResponse from "../components/rfp/rfpResponse";
import { useAuth } from "@/components/Auth/useAuth";
import { SearchAndActions } from "@/components/pursuits/SearchAndActions";
import { ViewSelector, ViewType } from "@/components/pursuits/ViewSelector";
import { Pursuit, Opportunity, RfpSaveEventDetail } from "@/components/pursuits/types";
import ScrollToTopButton from "../components/opportunities/ScrollToTopButton";
import PageLoadingSkeleton from "@/components/ui/PageLoadingSkeleton";
import { DashboardTemplate } from "../utils/responsivePatterns";

// Lazy load heavier components
const KanbanView = lazy(() => import("@/components/pursuits/KanbanView").then(m => ({ default: m.KanbanView })));
const CalendarView = lazy(() => import("@/components/pursuits/CalendarView").then(m => ({ default: m.CalendarView })));
const ListView = lazy(() => import("@/components/pursuits/ListView").then(m => ({ default: m.ListView })));
const CreateTrackerDialog = lazy(() => import("@/components/pursuits/CreatePursuitDialog"));

const isDevelopment = window.location.hostname === "localhost" || window.location.hostname === "127.0.0.1";
const API_BASE_URL = isDevelopment
  ? "http://localhost:5000"
  : import.meta.env.VITE_API_BASE_URL;

// Global cache for pursuits data
const pursuitsCache = {
  data: null,
  timestamp: 0,
  filter: null
};

export default function Pursuits(): JSX.Element {
  const { logout } = useAuth();
  const navigate = useNavigate();
  const location = useLocation();
  
  // Get current date for header
  const currentDate = new Date().toLocaleDateString("en-US", {
    weekday: "long",
    year: "numeric",
    month: "long",
    day: "numeric",
  });
  
  const [pursuits, setPursuits] = useState<Pursuit[]>([]);
  const [selectedPursuit, setSelectedPursuit] = useState<Pursuit | null>(null);
  // Use state persistence for view type
  const [view, setView] = useState<ViewType>(() => {
    // Try to restore from sessionStorage
    const savedView = sessionStorage.getItem("pursuitsViewType");
    return (savedView as ViewType) || "list";
  });
  const [isLoading, setIsLoading] = useState<boolean>(true);
  const [error, setError] = useState<string | null>(null);
  const [showNotification, setShowNotification] = useState<boolean>(false);
  const [showRfpBuilder, setShowRfpBuilder] = useState<boolean>(false);
  const [currentRfpPursuitId, setCurrentRfpPursuitId] = useState<string | null>(null);
  const [isDialogOpen, setIsDialogOpen] = useState(false);
  const [searchQuery, setSearchQuery] = useState("");
  const [showScrollToTop, setShowScrollToTop] = useState(false);
  const [mainContentNode, setMainContentNode] = useState<HTMLDivElement | null>(null);
  const [initialLoadComplete, setInitialLoadComplete] = useState<boolean>(false);
  const [progressiveLoading, setProgressiveLoading] = useState<boolean>(true);
  const [dueDateFilter, setDueDateFilter] = useState<string>('all');
  const [statusFilter, setStatusFilter] = useState<string>('all');
  const [sortBy, setSortBy] = useState<string>('due_date');
  const [sortDirection, setSortDirection] = useState<'asc' | 'desc'>('asc');
  const [highlightedPursuitId, setHighlightedPursuitId] = useState<string | null>(() => {
    // Initialize highlighted pursuit ID from URL parameter
    const searchParams = new URLSearchParams(location.search);
    return searchParams.get('highlight');
  });
  const [fadingOutPursuitId, setFadingOutPursuitId] = useState<string | null>(null);
  
  const mainContentRef = useCallback((node: HTMLDivElement | null) => {
    setMainContentNode(node);
  }, []);

  // File input ref
  const fileInputRef = useRef(null);
  const [selectedFiles, setSelectedFiles] = useState([]);

  // Function to handle navigation to BizRadar AI with tracker context
  const navigateToBizRadarAI = async (pursuit: Pursuit, e: React.MouseEvent) => {
    e.stopPropagation(); // Prevent row click event from firing
    console.log("Ask BizRadar AI button clicked for tracker:", pursuit);
    
    try {
      // Fetch the noticeId from the sam_gov table using the title
      // const { data, error } = await supabase
      //   .from('sam_gov')
      //   .select('notice_id')
      //   .eq('title', pursuit.title)
      //   .single();
      const { data, error } = await supabase
        .from('sam_gov')
        .select('notice_id')
        .eq('title', pursuit.title)
        .limit(1)
        .maybeSingle();

      if (error) {
        console.error("Error fetching noticeId:", error);
        toast?.error("Failed to fetch notice ID. Please try again.");
        return;
      }

      const noticeId = data ? data.notice_id : null;
      console.log("Found notice ID:", noticeId);
      
      // Get the current user ID
      const { data: { user } } = await supabase.auth.getUser();
      const userId = user?.id;
      
      // Call the backend endpoint directly with the correct port
      try {
        
        const backendResponse = await fetch(`${API_BASE_URL}/ask-bizradar-ai`, {
          method: 'POST',
          headers: {
            'Content-Type': 'application/json',
          },
          body: JSON.stringify({
            pursuitId: pursuit.id,
            noticeId: noticeId,
            userId: userId, // Include the user ID
            trackerContext: {
              id: pursuit.id,
              title: pursuit.title,
              description: pursuit.description,
              stage: pursuit.stage,
              dueDate: pursuit.dueDate,
              naicsCode: pursuit.naicscode,
              noticeId: noticeId
            }
          }),
        });
        
        if (!backendResponse.ok) {
          throw new Error(`API error: ${backendResponse.status}`);
        }
        
        const responseData = await backendResponse.json();
        console.log("Successfully hit backend endpoint:", responseData);
      } catch (apiError) {
        console.error("Error hitting backend endpoint:", apiError);
        // Continue with navigation even if the API call fails
      }
      
      // Navigate to BizRadarAI with tracker context
      navigate('/bizradar-ai', { 
        state: { 
          trackerContext: {
            id: pursuit.id,
            title: pursuit.title,
            description: pursuit.description,
            stage: pursuit.stage,
            dueDate: pursuit.dueDate,
            naicsCode: pursuit.naicscode,
            noticeId: noticeId,
            userId: userId // Include user ID in the context
          }
        }
      });
    } catch (error) {
      console.error("Error navigating to BizRadarAI:", error);
      toast?.error("An error occurred. Please try again.");
    }
  };

  // Toggle dialog function...
  // const toggleDialog = () => {
  //   setIsDialogOpen(!isDialogOpen);
  //   if (!isDialogOpen) {
  //     // Reset form when opening
  //     setNewPursuit({
  //       title: "",
  //       description: "",
  //       stage: "Assessment",
  //       due_date: null,
  //       tags: [],
  //     });
  //     setSelectedFiles([]);
  //   }
  // };

  // Function to handle file selection
  const handleFileSelect = (e) => {
    if (e.target.files) {
      const filesArray = Array.from(e.target.files);
      setSelectedFiles([...selectedFiles, ...filesArray]);
    }
  };

  // Function to remove a selected file
  const removeFile = (index) => {
    const newFiles = [...selectedFiles];
    newFiles.splice(index, 1);
    setSelectedFiles(newFiles);
  };

  // Function to handle drag and drop
  const handleDrop = (e) => {
    e.preventDefault();
    if (e.dataTransfer.files) {
      const filesArray = Array.from(e.dataTransfer.files);
      setSelectedFiles([...selectedFiles, ...filesArray]);
    }
  };

  // Prevent default for drag events
  const handleDragOver = (e) => {
    e.preventDefault();
  };
  
  // Function to open the RFP builder for a pursuit
  const openRfpBuilder = (pursuit: Pursuit): void => {
    setSelectedPursuit(pursuit);
    setCurrentRfpPursuitId(pursuit.id);
    setShowRfpBuilder(true);
  };
  
  // Function to close the RFP builder
  const closeRfpBuilder = (): void => {
    setShowRfpBuilder(false);
    setCurrentRfpPursuitId(null);
    
    // Refresh the tracker list to get the updated stage
    fetchTrackers();
  };

  // Handle logout
  const handleLogout = async () => {
    try {
      await logout();
      toast.success("Logging out...");
      navigate("/logout");
    } catch (error) {
      console.error("Logout error:", error);
      toast.error("There was a problem logging out");
    }
  };
  
  // Add handleAddToTracker function
  const handleAddToTracker = async (opportunity: Opportunity): Promise<void> => {
    try {
      // Get the current user
      const { data: { user } } = await supabase.auth.getUser();
      
      if (!user) {
        console.log("No user logged in");
        return;
      }
      
      console.log("Adding to trackers:", {
        title: opportunity.title || "Untitled",
        description: opportunity.description || "",
        stage: "Assessment",
        user_id: user.id
      });
      
      // Create new tracker
      const { data, error } = await supabase
        .from('trackers')
        .insert({
          title: opportunity.title || "Untitled",
          description: opportunity.description || "",
          stage: "Assessment",
          user_id: user.id,
          due_date: opportunity.due_date,
          is_submitted: false
        })
        .select();
        
      if (error) {
        console.error("Insert error details:", error);
        throw error;
      }
      
      console.log("Added successfully:", data);
      
      if (data && data.length > 0) {
        // Show notification
        setShowNotification(true);
        setTimeout(() => setShowNotification(false), 3000);
        
        // Update tracker list with the new tracker
        const formattedPursuit: Pursuit = {
          id: data[0].id,
          title: data[0].title || "Untitled",
          description: data[0].description || "",
          stage: data[0].stage || "Assessment",
          created: data[0].created_at,
          dueDate: data[0].due_date ? data[0].due_date : "TBD",
          assignee: "Unassigned",
          assigneeInitials: "UA",
          is_submitted: data[0].is_submitted || false,
          naicscode: data[0].naicscode || ""
        };
        
        setPursuits(prevPursuits => [formattedPursuit, ...prevPursuits]);
      }
    } catch (error) {
      console.error("Error adding to trackers:", error);
      setError("Failed to add tracker. Please try again.");
    }
  };
  
  // Function to handle create tracker
  const handleCreateTracker = async (trackerData: {
    title: string;
    description: string;
    stage: string;
    due_date: string | null;
    tags: string[];
  }) => {
    try {
      const { data: { user } } = await supabase.auth.getUser();
      
      if (!user) {
        console.log("No user logged in");
        return;
      }

      let formattedDueDate = null;
      if (trackerData.due_date) {
        formattedDueDate = new Date(trackerData.due_date).toISOString();
      }

      const { data, error } = await supabase
        .from("trackers")
        .insert({
          title: trackerData.title || "Untitled",
          description: trackerData.description || "",
          stage: trackerData.stage || "Assessment",
          user_id: user.id,
          due_date: formattedDueDate,
        })
        .select();

      if (error) {
        console.error("Insert error details:", error);
        throw error;
      }

      if (data && data.length > 0) {
        toast?.success("Tracker created successfully");

        const formattedPursuit: Pursuit = {
          id: data[0].id,
          title: data[0].title || "Untitled",
          description: data[0].description || "",
          stage: data[0].stage || "Assessment",
          created: data[0].created_at,
          dueDate: data[0].due_date ? data[0].due_date : "TBD",
          assignee: "Unassigned",
          assigneeInitials: "UA",
          is_submitted: data[0].is_submitted || false,
          naicscode: data[0].naicscode || ""
        };
        
        setPursuits(prevPursuits => [formattedPursuit, ...prevPursuits]);
      }
    } catch (error) {
      console.error("Error creating pursuit:", error);
      toast?.error("Failed to create tracker. Please try again.");
    }
  };
  
  // Function to fetch trackers with caching and progressive loading
  const fetchTrackers = async (forceRefresh = false): Promise<void> => {
    // Start progressive loading
    setProgressiveLoading(true);
    
    try {
      const { data: { user } } = await supabase.auth.getUser();
      
      if (!user) {
        console.log("No user logged in");
        setProgressiveLoading(false);
        setIsLoading(false);
        setPursuits([]);
        return;
      }
      
      const searchParams = new URLSearchParams(location.search);
      const filter = searchParams.get('filter');
      
      // Check if we have cached data and it's still valid (less than 5 minutes old)
      const now = Date.now();
      const cacheValid = 
        !forceRefresh && 
        pursuitsCache.data && 
        now - pursuitsCache.timestamp < 5 * 60 * 1000 && 
        pursuitsCache.filter === filter;
      
      // If we have valid cached data, use it immediately
      if (cacheValid) {
        console.log("Using cached pursuits data");
        setPursuits(pursuitsCache.data);
        
        // Still mark as loading to show we're checking for updates
        setIsLoading(true);
        
        // End progressive loading since we have data to show
        setProgressiveLoading(false);
        
        // If this is the first load, mark it as complete
        if (!initialLoadComplete) {
          setInitialLoadComplete(true);
        }
      } else {
        // No valid cache, show loading state
        setIsLoading(true);
      }
      
      // Always fetch fresh data from the server (in background if we have cache)
      let query = supabase
        .from('trackers')
        .select('id, title, description, stage, created_at, user_id, due_date, is_submitted, naicscode')
        .eq('user_id', user.id);
      
      if (filter === 'submitted') {
        query = query.eq('is_submitted', true);
      }
      
      query = query.order('created_at', { ascending: false });
      
      const { data, error } = await query;
        
      if (error) {
        console.error("Fetch error:", error);
        setError(`Failed to fetch pursuits: ${error.message}`);
        setIsLoading(false);
        setProgressiveLoading(false);
        return;
      }
      
      const formattedPursuits: Pursuit[] = data.map(pursuit => ({
        id: pursuit.id,
        title: pursuit.title || "Untitled",
        description: pursuit.description || "",
        stage: pursuit.stage || "Assessment",
        created: pursuit.created_at,
        dueDate: pursuit.due_date ? pursuit.due_date : "TBD",
        assignee: "Unassigned",
        assigneeInitials: "UA",
        is_submitted: pursuit.is_submitted || false,
        naicscode: pursuit.naicscode || ""
      }));
      
      // Update cache
      pursuitsCache.data = formattedPursuits;
      pursuitsCache.timestamp = now;
      pursuitsCache.filter = filter;
      
      // Update state
      setPursuits(formattedPursuits);
      
      // Mark initial load as complete
      if (!initialLoadComplete) {
        setInitialLoadComplete(true);
      }
      
    } catch (error: any) {
      console.error("Error fetching pursuits:", error);
      setError(`Error fetching pursuits: ${error.message}`);
      setPursuits([]);
    } finally {
      setIsLoading(false);
      setProgressiveLoading(false);
    }
  };
  
  // Update state when URL changes (for navigation between different highlight IDs)
  useEffect(() => {
    const searchParams = new URLSearchParams(location.search);
    const highlightId = searchParams.get('highlight');
    
    if (highlightId !== highlightedPursuitId) {
      setHighlightedPursuitId(highlightId);
    }
  }, [location.search]);

  // Replace the useEffect for fetching trackers
  useEffect(() => {
    fetchTrackers();
    
    // Set up real-time subscription for changes
    const subscription = supabase
      .channel('pursuits_changes')
      .on('postgres_changes', 
        { 
          event: '*', 
          schema: 'public', 
          table: 'pursuits',
          filter: `user_id=eq.${supabase.auth.getUser().then(res => res.data.user?.id)}` 
        }, 
        (payload) => {
          console.log('Change received!', payload);
          fetchTrackers(); // Refresh the list when changes occur
        }
      )
      .subscribe();
      
    // Clean up subscription when component unmounts
    return () => {
      subscription.unsubscribe();
    };
  }, [location.search]); // Add location.search as a dependency to refetch when query params change
  
  // Clear highlight parameter from URL after a delay to avoid permanent highlighting
  useEffect(() => {
    if (highlightedPursuitId) {
      const timer = setTimeout(() => {
        // Start fade out animation
        setFadingOutPursuitId(highlightedPursuitId);
        
        // After fade out animation completes, clear everything
        setTimeout(() => {
          const searchParams = new URLSearchParams(location.search);
          if (searchParams.get('highlight')) {
            searchParams.delete('highlight');
            const newUrl = searchParams.toString() 
              ? `${location.pathname}?${searchParams.toString()}`
              : location.pathname;
            navigate(newUrl, { replace: true });
          }
          setHighlightedPursuitId(null);
          setFadingOutPursuitId(null);
        }, 500); // Wait for fade animation to complete
      }, 5000); // Start fade after 5 seconds (longer to ensure user sees it)
      
      return () => clearTimeout(timer);
    }
  }, [highlightedPursuitId, location.search, location.pathname, navigate]);
  
  // Modify the handlePursuitSelect function to open internal detail page
  const handlePursuitSelect = async (pursuit: Pursuit): Promise<void> => {
    try {
      // Try to fetch the full opportunity from ai_enhanced_opportunities
      const { data, error } = await supabase
        .from('ai_enhanced_opportunities')
        .select(`
          id,
          title,
          department,
          description,
          url,
          naics_code,
          published_date,
          response_date,
          funding,
          solicitation_number,
          active,
          additional_description,
          objective,
          expected_outcome,
          eligibility,
          key_facts,
          notice_id
        `)
        .eq('title', pursuit.title)
        .limit(1)
        .maybeSingle();

      if (error) {
        console.error("Error fetching opportunity:", error);
        toast?.error("Failed to fetch opportunity details.");
        return;
      }

      if (data) {
        // Map DB row to Opportunity shape expected by details page
        const mapped = {
          id: String(data.id),
          title: data.title,
          agency: data.department || "",
          description: data.description || "",
          platform: "sam_gov",
          external_url: data.url || "",
          naics_code: data.naics_code != null ? String(data.naics_code) : "",
          published_date: data.published_date || "",
          response_date: data.response_date || null,
          budget: data.funding || undefined,
          solicitation_number: data.solicitation_number || undefined,
          active: data.active ?? true,
          type: undefined,
          additional_description: data.additional_description || undefined,
          summary: undefined,
          summary_ai: undefined,
          objective: data.objective || undefined,
          expected_outcome: data.expected_outcome || undefined,
          eligibility: data.eligibility || undefined,
          key_facts: data.key_facts || undefined,
        } as any;

        sessionStorage.setItem("selectedOpportunity", JSON.stringify(mapped));
        window.open(`/opportunities/${mapped.id}/details`, '_blank');
      } else {
        // Fallback: open SAM.gov if we have a notice_id from previous logic
        const { data: noticeRow } = await supabase
          .from('ai_enhanced_opportunities')
          .select('notice_id')
          .eq('title', pursuit.title)
          .limit(1)
          .maybeSingle();

        if (noticeRow?.notice_id) {
          window.open(`https://sam.gov/opp/${noticeRow.notice_id}/view`);
        } else {
          toast?.error("No details found for the selected pursuit.");
        }
      }
    } catch (error) {
      console.error("Error in handlePursuitSelect:", error);
      toast?.error("An unexpected error occurred. Please try again.");
    }
  };
  
  // Replace the handleRemovePursuit function
  const handleRemovePursuit = async (id: string): Promise<void> => {
    try {
      // First delete any associated RFP responses
      const { error: rfpError } = await supabase
        .from('rfp_responses')
        .delete()
        .eq('pursuit_id', id);
        
      if (rfpError) {
        console.error("Error removing RFP responses:", rfpError);
        toast?.error(`Error removing RFP responses: ${rfpError.message}`);
        throw rfpError;
      }
      
      // Then delete any associated assignees
      const { error: assigneeError } = await supabase
        .from('pursuit_assignees')
        .delete()
        .eq('pursuit_id', id);
        
      if (assigneeError) {
        console.error("Error removing assignees:", assigneeError);
        toast?.error(`Error removing assignees: ${assigneeError.message}`);
        throw assigneeError;
      }
      
      // Then delete the tracker
      const { error } = await supabase
        .from('trackers')
        .delete()
        .eq('id', id);
        
      if (error) {
        console.error("Error removing tracker:", error);
        toast?.error(`Error removing tracker: ${error.message}`);
        throw error;
      }
      
      // Update the local state
      setPursuits(pursuits.filter(pursuit => pursuit.id !== id));
      
      // If the removed pursuit was selected, clear selection
      if (selectedPursuit && selectedPursuit.id === id) {
        setSelectedPursuit(null);
      }
      
      toast?.success("Tracker removed successfully");
    } catch (error: any) {
      console.error("Error removing tracker:", error);
      toast?.error("Failed to remove tracker. Please try again.");
    }
  };
  
  const getStageColor = (stage: string): string => {
    // Check if the stage contains "RFP Response Initiated"
    if (stage.includes("RFP Response Initiated")) {
      return "bg-yellow-100 text-yellow-800";
    }
    
    // Handle other stages
    switch(stage) {
      case "Assessment":
        return "bg-orange-100 text-orange-800"; // Changed to orange
      case "Planning":
        return "bg-blue-100 text-blue-800";
      case "Implementation":
        return "bg-purple-100 text-purple-800";
      case "Review":
        return "bg-indigo-100 text-indigo-800";
      case "RFP Response Completed":
        return "bg-green-100 text-green-800"; // Changed to green
      default:
        return "bg-gray-100 text-gray-800";
    }
  };
  
  // Add a button in the pursuit list view to create/edit RFP responses
  const renderRfpActionButton = (pursuit: Pursuit): JSX.Element => {
    // Determine button text based on the stage
    let buttonText = "Create Response";
    let icon = <PenLine className="w-3 h-3" />;
    
    if (pursuit.is_submitted) {
      buttonText = "View Submitted";
      icon = <CheckCircle className="w-3 h-3" />;
    } else if (pursuit.stage === "RFP Response Completed") {
      buttonText = "Edit Response";
      icon = <PenLine className="w-3 h-3" />;
    } else if (pursuit.stage.includes("RFP Response Initiated")) {
      buttonText = "Continue Response";
      icon = <PenLine className="w-3 h-3" />;
    }
    
    return (
      <button
        onClick={(e) => {
          e.stopPropagation();
          openRfpBuilder(pursuit);
        }}
        className="ml-2 px-3 py-1 text-xs bg-blue-50 text-blue-600 hover:bg-blue-100 rounded-full transition-colors flex items-center gap-1"
      >
        {icon} {buttonText}
      </button>
    );
  };
  
  // const changeView = (newView: string): void => {
  //   setView(newView);
  // };

  // Function to toggle submission status
  const handleToggleSubmission = async (pursuitId: string): Promise<void> => {
    try {
      // Update the tracker to mark it as submitted
      const { error } = await supabase
        .from('trackers')
        .update({ is_submitted: true })
        .eq('id', pursuitId);
      
      if (error) {
        console.error("Error updating submission status:", error);
        toast?.error(`Failed to mark as submitted: ${error.message}`);
        return;
      }

      const { error:rfpError } = await supabase
        .from('rfp_responses')
        .update({ is_submitted: true })
        .eq('pursuit_id', pursuitId);  
      
        if (rfpError) {
          console.error("Error updating submission status:", error);
          toast?.error(`Failed to mark as submitted: ${error.message}`);
          return;
        }
      
      // Update the local state
      setPursuits(pursuits.map(pursuit => 
        pursuit.id === pursuitId 
          ? { ...pursuit, is_submitted: true } 
          : pursuit
      ));
      
      toast?.success("Proposal marked as submitted!");
    } catch (error: any) {
      console.error("Error toggling submission:", error);
      toast?.error("Failed to update submission status. Please try again.");
    }
  };

  useEffect(() => {
    const handleRfpSaved = (event: Event): void => {
      const customEvent = event as CustomEvent<RfpSaveEventDetail>;
      const { pursuitId, stage, percentage } = customEvent.detail;

      console.log("RFP saved event received:", { pursuitId, stage, percentage });

      // Update the pursuit in your list
      setPursuits(prevPursuits => 
        prevPursuits.map(pursuit => 
          pursuit.id === pursuitId 
            ? { ...pursuit, stage: stage } 
            : pursuit
        )
      );
    };

    // Add event listener
    window.addEventListener('rfp_saved', handleRfpSaved);

    // Cleanup the event listener on component unmount
    return () => {
      window.removeEventListener('rfp_saved', handleRfpSaved);
    };
  }, []);

  const handleSearch = (query: string) => {
    setSearchQuery(query);
  };

  const handleDueDateFilterChange = (filter: string) => {
    setDueDateFilter(filter);
  };

  const handleStatusFilterChange = (filter: string) => {
    setStatusFilter(filter);
  };

  const handleSortChange = (sort: string) => {
    if (sortBy === sort) {
      // If clicking the same sort option, toggle direction
      setSortDirection(prev => prev === 'asc' ? 'desc' : 'asc');
    } else {
      // If clicking a different sort option, set it and default to ascending
      setSortBy(sort);
      setSortDirection('asc');
    }
  };

  const handleViewAnalytics = () => {
    // Implement analytics view
    toast.info("Analytics view coming soon!");
  };

  const handleNewTracker = () => {
    setIsDialogOpen(true);
  };

  const handleRfpAction = (pursuit: Pursuit) => {
    setSelectedPursuit(pursuit);
    setCurrentRfpPursuitId(pursuit.id);
    setShowRfpBuilder(true);
  };

  const handleAskAI = async (pursuit: Pursuit) => {
    try {
      const { data: { user } } = await supabase.auth.getUser();
      const userId = user?.id;

      const { data, error } = await supabase
        .from('sam_gov')
        .select('notice_id')
        .eq('title', pursuit.title)
        .limit(1)
        .maybeSingle();

      if (error) {
        console.error("Error fetching noticeId:", error);
        toast?.error("Failed to fetch notice ID. Please try again.");
        return;
      }

      const noticeId = data ? data.notice_id : null;

      try {
        const backendResponse = await fetch(`${API_BASE_URL}/ask-bizradar-ai`, {
          method: 'POST',
          headers: {
            'Content-Type': 'application/json',
          },
          body: JSON.stringify({
            pursuitId: pursuit.id,
            noticeId: noticeId,
            userId: userId,
            trackerContext: {
              id: pursuit.id,
              title: pursuit.title,
              description: pursuit.description,
              stage: pursuit.stage,
              dueDate: pursuit.dueDate,
              naicsCode: pursuit.naicscode,
              noticeId: noticeId
            }
          }),
        });

        if (!backendResponse.ok) {
          throw new Error(`API error: ${backendResponse.status}`);
        }

        const responseData = await backendResponse.json();
        console.log("Successfully hit backend endpoint:", responseData);
      } catch (apiError) {
        console.error("Error hitting backend endpoint:", apiError);
      }

      navigate('/bizradar-ai', {
        state: {
          trackerContext: {
            id: pursuit.id,
            title: pursuit.title,
            description: pursuit.description,
            stage: pursuit.stage,
            dueDate: pursuit.dueDate,
            naicsCode: pursuit.naicscode,
            noticeId: noticeId,
            userId: userId
          }
        }
      });
    } catch (error) {
      console.error("Error navigating to BizRadarAI:", error);
      toast?.error("An error occurred. Please try again.");
    }
  };

  useEffect(() => {
    const node = mainContentNode;
    if (!node) return;
    node.scrollTop = 0;
    const handleScroll = () => {
      if (node.scrollTop > 100) {
        setShowScrollToTop(true);
      } else {
        setShowScrollToTop(false);
      }
    };
    node.addEventListener("scroll", handleScroll);
    setTimeout(handleScroll, 0);
    return () => {
      node.removeEventListener("scroll", handleScroll);
    };
  }, [mainContentNode, view, pursuits.length, searchQuery]);

  const handleScrollToTop = () => {
    if (mainContentNode) {
      mainContentNode.scrollTo({ top: 0, behavior: "smooth" });
    }
  };

  // Memoize filtered and sorted pursuits to prevent unnecessary re-renders
  const filteredPursuits = useMemo(() => {
    let filtered = pursuits.filter(pursuit => {
      // Search filter
      const matchesSearch = pursuit.title.toLowerCase().includes(searchQuery.toLowerCase()) ||
        pursuit.description.toLowerCase().includes(searchQuery.toLowerCase());
      
      if (!matchesSearch) return false;

      // Status filter
      if (statusFilter !== 'all') {
        if (statusFilter === 'active' && pursuit.is_submitted) return false;
        if (statusFilter === 'submitted' && !pursuit.is_submitted) return false;
        if (statusFilter === 'draft' && pursuit.stage !== 'Assessment') return false;
      }

      // Due date filter
      if (dueDateFilter !== 'all' && pursuit.dueDate !== 'TBD') {
        const dueDate = new Date(pursuit.dueDate);
        const now = new Date();
        const today = new Date(now.getFullYear(), now.getMonth(), now.getDate());
        const tomorrow = new Date(today);
        tomorrow.setDate(tomorrow.getDate() + 1);
        const nextWeek = new Date(today);
        nextWeek.setDate(nextWeek.getDate() + 7);
        const nextMonth = new Date(today);
        nextMonth.setMonth(nextMonth.getMonth() + 1);

        switch (dueDateFilter) {
          case 'overdue':
            if (dueDate >= today) return false;
            break;
          case 'this_week':
            if (dueDate < today || dueDate > nextWeek) return false;
            break;
          case 'next_week':
            if (dueDate < nextWeek || dueDate > new Date(nextWeek.getTime() + 7 * 24 * 60 * 60 * 1000)) return false;
            break;
          case 'this_month':
            if (dueDate < today || dueDate > nextMonth) return false;
            break;
        }
      }

      return true;
    });

    // Sort the filtered results
    filtered.sort((a, b) => {
      let comparison = 0;
      
      switch (sortBy) {
        case 'due_date':
          if (a.dueDate === 'TBD' && b.dueDate === 'TBD') comparison = 0;
          else if (a.dueDate === 'TBD') comparison = 1;
          else if (b.dueDate === 'TBD') comparison = -1;
          else comparison = new Date(a.dueDate).getTime() - new Date(b.dueDate).getTime();
          break;
        case 'created_at':
          comparison = new Date(a.created).getTime() - new Date(b.created).getTime();
          break;
        case 'title':
          comparison = a.title.localeCompare(b.title);
          break;
        case 'stage':
          comparison = a.stage.localeCompare(b.stage);
          break;
        default:
          comparison = 0;
      }
      
      // Apply sort direction
      return sortDirection === 'desc' ? -comparison : comparison;
    });

    return filtered;
  }, [pursuits, searchQuery, statusFilter, dueDateFilter, sortBy, sortDirection]);

  // Show error state
  if (error) {
    return (
      <div className="h-screen flex items-center justify-center">
        <div className="text-red-500 text-center">
          <p className="text-lg font-medium">Error loading trackers</p>
          <p className="text-sm mt-2">{error}</p>
          <button 
            onClick={() => fetchTrackers(true)} 
            className="mt-4 px-4 py-2 bg-blue-500 text-white rounded-lg hover:bg-blue-600 transition-colors"
          >
            Try Again
          </button>
        </div>
      </div>
    );
  }

  return (
    <div className={DashboardTemplate.wrapper}>
      
      {showNotification && (
        <div className="fixed top-4 right-4 z-50 bg-green-500 text-white px-4 sm:px-6 py-2 sm:py-3 rounded-lg shadow-lg flex items-center gap-2 animate-fade-in text-sm sm:text-base">
          <span>Tracker added successfully!</span>
        </div>
      )}
      
      {/* Use Suspense for CreateTrackerDialog */}
      <Suspense fallback={null}>
        {isDialogOpen && (
          <CreateTrackerDialog
            isOpen={isDialogOpen}
            onClose={() => setIsDialogOpen(false)}
            onCreateTracker={handleCreateTracker}
          />
        )}
      </Suspense>
      
      {showRfpBuilder && (
<<<<<<< HEAD
        <div className="fixed inset-0 bg-black bg-opacity-50 z-50 flex justify-center items-start overflow-y-auto p-2 sm:p-4">
          <div className="bg-white rounded-lg shadow-xl w-full max-w-sm sm:max-w-lg lg:max-w-4xl xl:max-w-6xl mx-auto relative mt-2 sm:mt-4">
            <div className="sticky top-0 z-10 p-3 sm:p-4 border-b flex justify-between items-center bg-white">
              <h2 className="text-lg sm:text-xl font-bold">RFP Response Builder</h2>
              <button
                onClick={closeRfpBuilder}
                className="text-gray-500 hover:text-gray-700 p-1 bg-gray-100 rounded-full"
              >
                <X className="w-5 h-5 sm:w-6 sm:h-6" />
              </button>
            </div>
            
            <div className="overflow-y-auto">
              {currentRfpPursuitId && (
                <RfpResponse 
                  contract={selectedPursuit} 
                  pursuitId={currentRfpPursuitId} 
                />
              )}
=======
        <div className="fixed inset-0 bg-gray-50 z-40 flex flex-col">
          <div className="flex flex-1 overflow-hidden">
            <SideBar />
            <div className="flex-1 flex flex-col overflow-hidden">
              <div className="sticky top-0 z-10 p-4 border-b flex justify-between items-center bg-white flex-shrink-0">
                <h2 className="text-lg sm:text-xl font-bold">RFP Response Builder</h2>
                <button
                  onClick={closeRfpBuilder}
                  className="text-gray-500 hover:text-gray-700 p-1 bg-gray-100 rounded-full"
                >
                  <X className="w-5 h-5 sm:w-6 sm:h-6" />
                </button>
              </div>
              
              <div className="flex-1 overflow-y-auto">
                {currentRfpPursuitId && (
                  <RfpResponse 
                    contract={selectedPursuit} 
                    pursuitId={currentRfpPursuitId} 
                    aiOpportunityId={currentAiOppId || undefined}
                  />
                )}
              </div>        
>>>>>>> 0d7d6823
            </div>
          </div>
        </div>
      )}
      
      <div className="flex flex-1 overflow-hidden">
        {!showRfpBuilder && <SideBar />}

        <div className={DashboardTemplate.main}>
          {/* Page content */}
          <div className={`${DashboardTemplate.content} relative`}>
            
            <div className="w-full">
              {/* Page header - moved to top for seamless UI */}
              <div className="flex items-center mb-6 bg-white rounded-xl p-6 shadow-sm border border-gray-200">
                <div className="mr-6 w-16 h-16 bg-blue-600 rounded-full flex items-center justify-center text-white text-xl font-bold shadow-md">
                  <Target className="h-8 w-8" />
                </div>
                <div>
                  <h1 className="text-2xl font-bold text-gray-900">
                    My Tracker
                  </h1>
                  <div className="flex items-center mt-1 text-sm text-gray-500">
                    <Calendar className="h-4 w-4 mr-1" />
                    <span>{currentDate}</span>
                    <span className="mx-2">•</span>
                    <span className="flex items-center">
                      <Target className="h-4 w-4 mr-2 text-blue-500" />
                      Manage Trackers
                    </span>
                  </div>
                </div>
                <div className="ml-auto flex space-x-3">
                  {/* View Analytics button removed - accessible via sidebar */}
                </div>
              </div>
              
              <SearchAndActions
            onSearch={handleSearch}
            onDueDateFilterChange={handleDueDateFilterChange}
            onStatusFilterChange={handleStatusFilterChange}
            onSortChange={handleSortChange}
            dueDateFilter={dueDateFilter}
            statusFilter={statusFilter}
            sortBy={sortBy}
            sortDirection={sortDirection}
          />

          <ViewSelector
            currentView={view}
            onViewChange={(newView: ViewType) => {
              setView(newView);
              // Save to session storage for persistence
              sessionStorage.setItem("pursuitsViewType", newView);
            }}
          />

           <div className={`flex-1 p-3 sm:p-4 lg:p-5 ${view === 'kanban' ? '' : 'overflow-y-auto'}`} ref={mainContentRef}>
             {/* Show skeleton loading during initial/progressive loading */}
             {(progressiveLoading && !initialLoadComplete) ? (
              <PageLoadingSkeleton type="pursuits" />
            ) : pursuits.length === 0 ? (
              <div className="flex flex-col items-center justify-center h-[60vh] px-4">
                <div className="inline-flex items-center justify-center w-12 h-12 sm:w-16 sm:h-16 bg-gray-100 rounded-full mb-4 sm:mb-5">
                  <FileText className="w-6 h-6 sm:w-8 sm:h-8 text-gray-400" />
                </div>
                <h3 className="text-lg sm:text-xl font-medium text-gray-500 mb-2 text-center">No trackers added</h3>
                <p className="text-sm sm:text-base text-gray-400 max-w-sm sm:max-w-md mb-4 sm:mb-6 text-center">
                  Explore opportunities and add them to your tracker list to track them here.
                </p>
                <Link
                  to="/opportunities"
                  className="px-3 sm:px-4 py-2 sm:py-2.5 bg-blue-600 text-white rounded-lg hover:bg-blue-700 transition-colors shadow-sm flex items-center gap-2 mx-auto w-fit text-sm sm:text-base"
                >
                  <span>Find Opportunities</span>
                </Link>
              </div>
            ) : (
              <>
                {/* Use Suspense for content views */}
                <Suspense fallback={<PageLoadingSkeleton type="pursuits" />}>
                  {view === 'list' && (
                    <ListView
                      pursuits={filteredPursuits}
                      onPursuitSelect={handlePursuitSelect}
                      onRfpAction={handleRfpAction}
                      onDelete={handleRemovePursuit}
                      onAskAI={handleAskAI}
                      onToggleSubmission={handleToggleSubmission}
                      highlightedPursuitId={highlightedPursuitId}
                      fadingOutPursuitId={fadingOutPursuitId}
                    />
                  )}
                  
                  {view === 'kanban' && (
                    <KanbanView
                      pursuits={filteredPursuits}
                      onPursuitSelect={handlePursuitSelect}
                      onRfpAction={handleRfpAction}
                      onDelete={handleRemovePursuit}
                      onAskAI={handleAskAI}
                      highlightedPursuitId={highlightedPursuitId}
                      fadingOutPursuitId={fadingOutPursuitId}
                    />
                  )}
                  
                  {view === 'calendar' && (
                    <CalendarView
                      pursuits={filteredPursuits}
                      onPursuitSelect={handlePursuitSelect}
                      highlightedPursuitId={highlightedPursuitId}
                      fadingOutPursuitId={fadingOutPursuitId}
                    />
                  )}
                </Suspense>
              </>
            )}
            
            {/* Show loading overlay for background refreshes */}
            {isLoading && initialLoadComplete && !progressiveLoading && (
              <div className="fixed top-0 right-0 mt-2 mr-2 bg-white/80 backdrop-blur-sm rounded-full px-3 py-1 text-xs text-gray-600 flex items-center gap-1 shadow-sm">
                <div className="w-2 h-2 bg-blue-500 rounded-full animate-pulse"></div>
                Refreshing...
              </div>
            )}
            
            <ScrollToTopButton isVisible={showScrollToTop} scrollToTop={handleScrollToTop} />
            </div>
          </div>
          </div>
        </div>
      </div>
    </div>
  );
}<|MERGE_RESOLUTION|>--- conflicted
+++ resolved
@@ -1048,27 +1048,6 @@
       </Suspense>
       
       {showRfpBuilder && (
-<<<<<<< HEAD
-        <div className="fixed inset-0 bg-black bg-opacity-50 z-50 flex justify-center items-start overflow-y-auto p-2 sm:p-4">
-          <div className="bg-white rounded-lg shadow-xl w-full max-w-sm sm:max-w-lg lg:max-w-4xl xl:max-w-6xl mx-auto relative mt-2 sm:mt-4">
-            <div className="sticky top-0 z-10 p-3 sm:p-4 border-b flex justify-between items-center bg-white">
-              <h2 className="text-lg sm:text-xl font-bold">RFP Response Builder</h2>
-              <button
-                onClick={closeRfpBuilder}
-                className="text-gray-500 hover:text-gray-700 p-1 bg-gray-100 rounded-full"
-              >
-                <X className="w-5 h-5 sm:w-6 sm:h-6" />
-              </button>
-            </div>
-            
-            <div className="overflow-y-auto">
-              {currentRfpPursuitId && (
-                <RfpResponse 
-                  contract={selectedPursuit} 
-                  pursuitId={currentRfpPursuitId} 
-                />
-              )}
-=======
         <div className="fixed inset-0 bg-gray-50 z-40 flex flex-col">
           <div className="flex flex-1 overflow-hidden">
             <SideBar />
@@ -1092,7 +1071,6 @@
                   />
                 )}
               </div>        
->>>>>>> 0d7d6823
             </div>
           </div>
         </div>
