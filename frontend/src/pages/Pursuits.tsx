--- conflicted
+++ resolved
@@ -10,11 +10,9 @@
 import { ViewSelector, ViewType } from "@/components/pursuits/ViewSelector";
 import { Pursuit, Opportunity, RfpSaveEventDetail } from "@/components/pursuits/types";
 import ScrollToTopButton from "../components/opportunities/ScrollToTopButton";
-<<<<<<< HEAD
-import { API_ENDPOINTS } from "@/config/apiEndpoints";
-=======
 import PageLoadingSkeleton from "@/components/ui/PageLoadingSkeleton";
 import { DashboardTemplate } from "../utils/responsivePatterns";
+import { API_ENDPOINTS } from "@/config/apiEndpoints";
 
 // Lazy load heavier components
 const KanbanView = lazy(() => import("@/components/pursuits/KanbanView"));
@@ -26,7 +24,6 @@
 const API_BASE_URL = isDevelopment
   ? "http://localhost:5000"
   : import.meta.env.VITE_API_BASE_URL;
->>>>>>> a59f537e
 
 // Global cache for pursuits data
 const pursuitsCache = {
