import React, { useState, useRef, useEffect, useCallback } from "react";
import {
  Bell,
  Settings,
  Search,
  Upload,
  Plus,
  ArrowUpRight,
  Clock,
  AlertTriangle,
  FileText,
  MessageSquare,
  ChevronRight,
  Calendar,
  TrendingUp,
  Shield,
  Target,
  ChevronDown,
  ChevronUp,
  Info,
  CheckCircle2,
  ExternalLink,
  X,
  Sparkle,
  Sparkles,
  ChevronLeft,
  Star,
  LogOut,
  Power,
  Lock,
  Crown,
} from "lucide-react";
import { Link, useNavigate } from "react-router-dom";
import SideBar from "../components/layout/SideBar";
import { useAuth } from "../components/Auth/useAuth";
import { supabase } from "../utils/supabase";
import { toast } from "sonner";
import { UpgradeModal } from "@/components/subscription/UpgradeModal";
import { NotificationDropdown } from '@/components/notifications/NotificationDropdown';
import StripePaymentVerifier from '@/components/ui/StripePaymentVerifier';
<<<<<<< HEAD
import { useUpgradeModal } from "@/components/subscription/UpgradeModalContext";
import { API_ENDPOINTS } from "@/config/apiEndpoints";
=======
import { ResponsivePatterns, DashboardTemplate } from "../utils/responsivePatterns";
import { subscriptionApi } from "@/api/subscription";
import { API_ENDPOINTS } from "@/config/apiEndpoints";
import DeadlinesNextWidget from "@/components/dashboard/DeadlinesNextWidget";
import TrackerStatsWidget from "@/components/dashboard/TrackerStatsWidget";
>>>>>>> a59f537e


// const [showUpgradeModal, setShowUpgradeModal] = useState(false);
const BizRadarDashboard = () => {
  const { user, logout } = useAuth();
  const navigate = useNavigate();
  const firstName = user?.user_metadata?.first_name || "";
  const currentDate = new Date().toLocaleDateString("en-US", {
    weekday: "long",
    month: "long",
    day: "numeric",
  });
  const [isDisabled, setIsDisabled] = useState(false);

  // State for monthly pursuit data
  const [monthlyPursuits, setMonthlyPursuits] = useState({
    count: 0,
    month: "Apr",
    year: 2025,
  });

  const [isLoading, setIsLoading] = useState(true);

  // Add dialog state
  const [isDialogOpen, setIsDialogOpen] = useState(false);
  const [newPursuit, setNewPursuit] = useState({
    title: "",
    description: "",
    stage: "Assessment",
    due_date: null,
    tags: [],
  });

  // Handle logout
  const handleLogout = async () => {
    try {
      setIsDisabled(true);
      await logout();
      toast.success("Logging out...", ResponsivePatterns.toast.config);
      navigate("/logout");
    } catch (error) {
      console.error("Logout error:", error);
      toast.error("There was a problem logging out", ResponsivePatterns.toast.config);
    }
  };

  // File input ref
  const fileInputRef = useRef(null);
  const [selectedFiles, setSelectedFiles] = useState([]);

  // Add these new state variables
  const [monthlyStats, setMonthlyStats] = useState([]);
  const [isChartVisible, setIsChartVisible] = useState(false);
  const [showMonthDropdown, setShowMonthDropdown] = useState(false);
  const monthDropdownRef = useRef(null);

  // Update the action items state definition
  const [actionItems, setActionItems] = useState({
    count: 0,
    dueToday: 0,
    items: [],
    completed: 0,
  });

  // First, add this state for submitted pursuits
  const [submittedPursuits, setSubmittedPursuits] = useState([]);

  // --- AI Recommendations State ---
  const [aiRecommendations, setAiRecommendations] = useState([]);
  const [isLoadingRecommendations, setIsLoadingRecommendations] = useState(false);

  // Add state for tracking which pursuit is being added
  const [addingPursuitId, setAddingPursuitId] = useState(null);

  // Add state to store fetched opportunities for use in rendering
  const [dashboardOpportunities, setDashboardOpportunities] = useState([]);

  // --- Add state for follow-up modal and notes ---
  const [showFollowUpModal, setShowFollowUpModal] = useState(false);
  const [followUpPursuit, setFollowUpPursuit] = useState(null);
  const [followUpNotes, setFollowUpNotes] = useState([]);
  const [newFollowUpNote, setNewFollowUpNote] = useState("");

  // Add these new state variables for the modal and opportunities
  const [showMonthOpportunitiesModal, setShowMonthOpportunitiesModal] = useState(false);
  const [monthOpportunities, setMonthOpportunities] = useState([]);
  const [oppsLoading, setOppsLoading] = useState(false);
  const [oppsFilter, setOppsFilter] = useState("");
  const [oppsSort, setOppsSort] = useState({ key: "published_date", direction: "desc" });

  // Add state for pagination
  const [oppsPerPage, setOppsPerPage] = useState(10);
  const [oppsPage, setOppsPage] = useState(1);

  // Function to navigate to previous month
  const navigateToPreviousMonth = () => {
    // Get previous month data using proper Date object handling
    const fullMonthName = getFullMonthName(monthlyPursuits.month);
    const currentMonthNum = parseInt(getMonthNumber(fullMonthName)) - 1; // Convert to 0-based index
    const previousMonthDate = new Date(monthlyPursuits.year, currentMonthNum - 1, 1);

    const monthName = previousMonthDate.toLocaleString('default', { month: 'long' });
    const year = previousMonthDate.getFullYear();

    fetchMonthData(monthName, year);
  };

  // Function to navigate to next month
  const navigateToNextMonth = () => {
    // Get current date for comparison
    const today = new Date();
    const currentRealMonth = today.getMonth();
    const currentRealYear = today.getFullYear();

    // Get next month data
    const fullMonthName = getFullMonthName(monthlyPursuits.month);
    const currentMonthNum = parseInt(getMonthNumber(fullMonthName)) - 1; // Convert to 0-based index
    const nextMonthDate = new Date(monthlyPursuits.year, currentMonthNum + 1, 1);

    // Don't allow navigation past current real month/year
    if (nextMonthDate.getMonth() > currentRealMonth &&
      nextMonthDate.getFullYear() >= currentRealYear) {
      return; // Don't navigate past current month
    }

    const monthName = nextMonthDate.toLocaleString('default', { month: 'long' });
    const year = nextMonthDate.getFullYear();

    fetchMonthData(monthName, year);
  };

  // Generate month options for dropdown
  const generateMonthOptions = () => {
    const options = [];
    const currentDate = new Date();
    const currentYear = currentDate.getFullYear();
    const currentMonth = currentDate.getMonth();

    // Generate options for current year and previous year
    for (let year = currentYear; year >= currentYear - 1; year--) {
      const maxMonth = year === currentYear ? currentMonth : 11;
      for (let month = maxMonth; month >= 0; month--) {
        const date = new Date(year, month, 1);
        const monthName = date.toLocaleString('default', { month: 'long' });
        const shortMonth = date.toLocaleString('default', { month: 'short' });
        
        options.push({
          value: `${monthName}-${year}`,
          label: `${monthName} ${year}`,
          month: shortMonth,
          year: year,
          fullMonth: monthName
        });
      }
    }
    return options;
  };

  // Handle month selection from dropdown
  const handleMonthSelect = (option) => {
    fetchMonthData(option.fullMonth, option.year);
    setShowMonthDropdown(false);
  };

  // Close dropdown when clicking outside
  useEffect(() => {
    const handleClickOutside = (event) => {
      if (monthDropdownRef.current && !monthDropdownRef.current.contains(event.target)) {
        setShowMonthDropdown(false);
      }
    };

    document.addEventListener('mousedown', handleClickOutside);
    return () => {
      document.removeEventListener('mousedown', handleClickOutside);
    };
  }, []);

  // Function to fetch data for a specific month with proper date handling
  const fetchMonthData = async (monthName: string, year: number) => {
    try {
      setIsLoading(true);

      // Calculate start and end dates for the month (using proper Date object handling)
      const monthNum = getMonthNumber(monthName);
      const startDate = new Date(year, parseInt(monthNum) - 1, 1); // Convert to 0-based month index

      // Calculate end date as last day of month
      const endDate = new Date(year, parseInt(monthNum), 0);

      // For current month, limit end date to today
      const today = new Date();
      const isCurrentMonth = startDate.getMonth() === today.getMonth() &&
        startDate.getFullYear() === today.getFullYear();

      const queryEndDate = isCurrentMonth ? today : endDate;

      // Format dates for database query
      const startDateStr = startDate.toISOString().split('T')[0];
      const endDateStr = queryEndDate.toISOString().split('T')[0];

      console.log(`Fetching data for ${monthName} ${year}: ${startDateStr} to ${endDateStr}`);

      // Query sam_gov table for this month's pursuits
      const { data: monthPursuits, error } = await supabase
        .from('sam_gov')
        .select('id')
        .gte('published_date', startDateStr)
        .lte('published_date', endDateStr)
        .eq('active', true);

      if (error) throw error;

      // Update state with the calculated data
      setMonthlyPursuits({
        count: monthPursuits?.length || 0,
        month: getShortMonthName(monthName),
        year: year
      });

    } catch (error) {
      console.error(`Error fetching data for ${monthName} ${year}:`, error);
      toast.error("Failed to load pursuits data");
    } finally {
      setIsLoading(false);
    }
  };

  // Helper function to get month number from name
  const getMonthNumber = (monthName) => {
    const months = {
      'January': '01', 'February': '02', 'March': '03', 'April': '04',
      'May': '05', 'June': '06', 'July': '07', 'August': '08',
      'September': '09', 'October': '10', 'November': '11', 'December': '12'
    };
    return months[monthName] || '01';
  };

  // Helper function to convert full month name to short form
  const getShortMonthName = (fullMonthName) => {
    const shortMonths = {
      'January': 'Jan', 'February': 'Feb', 'March': 'Mar', 'April': 'Apr',
      'May': 'May', 'June': 'Jun', 'July': 'Jul', 'August': 'Aug',
      'September': 'Sep', 'October': 'Oct', 'November': 'Nov', 'December': 'Dec'
    };
    return shortMonths[fullMonthName] || fullMonthName;
  };

  // Helper function to convert short month name back to full name
  const getFullMonthName = (shortMonthName) => {
    const fullMonths = {
      'Jan': 'January', 'Feb': 'February', 'Mar': 'March', 'Apr': 'April',
      'May': 'May', 'Jun': 'June', 'Jul': 'July', 'Aug': 'August',
      'Sep': 'September', 'Oct': 'October', 'Nov': 'November', 'Dec': 'December'
    };
    return fullMonths[shortMonthName] || shortMonthName;
  };

  // Fetch current month's pursuit data on component mount
  useEffect(() => {
    const loadDashboardData = async () => {
      try {
        const today = new Date();
        const currentMonth = today.toLocaleString('default', { month: 'long' });
        const currentYear = today.getFullYear();

        await Promise.all([
          fetchMonthData(currentMonth, currentYear),
          fetchHistoricalData(),
          fetchActionItems()
        ]);
      } catch (error) {
        console.error("Error loading dashboard data:", error);
        toast.error("Failed to load some dashboard data");
      }
    };

    loadDashboardData();
  }, []);

  // Add function to toggle dialog
  const toggleDialog = () => {
    setIsDialogOpen(!isDialogOpen);
    if (!isDialogOpen) {
      // Reset form when opening
      setNewPursuit({
        title: "",
        description: "",
        stage: "Assessment",
        due_date: null,
        tags: [],
      });
      setSelectedFiles([]);
    }
  };

  // Function to handle file selection
  const handleFileSelect = (e) => {
    if (e.target.files) {
      const filesArray = Array.from(e.target.files);
      setSelectedFiles([...selectedFiles, ...filesArray]);
    }
  };

  // Function to remove a selected file
  const removeFile = (index) => {
    const newFiles = [...selectedFiles];
    newFiles.splice(index, 1);
    setSelectedFiles(newFiles);
  };

  // Function to handle drag and drop
  const handleDrop = (e) => {
    e.preventDefault();
    if (e.dataTransfer.files) {
      const filesArray = Array.from(e.dataTransfer.files);
      setSelectedFiles([...selectedFiles, ...filesArray]);
    }
  };

  // Prevent default for drag events
  const handleDragOver = (e) => {
    e.preventDefault();
  };

  // Function to handle create pursuit
  const handleCreatePursuit = async () => {
    try {
      // Get the current user
      const {
        data: { user },
      } = await supabase.auth.getUser();

      if (!user) {
        console.log("No user logged in");
        return;
      }

      // Format due date if provided
      let formattedDueDate = null;
      if (newPursuit.due_date) {
        formattedDueDate = new Date(newPursuit.due_date).toISOString();
      }

      // Create new tracker
      const { data, error } = await supabase
        .from("trackers")
        .insert({
          title: newPursuit.title || "Untitled",
          description: newPursuit.description || "",
          stage: newPursuit.stage || "Assessment",
          user_id: user.id,
          due_date: formattedDueDate,
        })
        .select();

      if (error) {
        console.error("Insert error details:", error);
        throw error;
      }

      console.log("Added successfully:", data);

      if (data && data.length > 0) {
        // Show success message
        toast.success("Tracker created successfully");

        // Refresh monthly data
        fetchMonthData(monthlyPursuits.month, monthlyPursuits.year);

        // Close dialog
        toggleDialog();
      }
    } catch (error) {
      console.error("Error creating pursuit:", error);
      toast.error("Failed to create tracker. Please try again.");
    }
  };

  // Add this after your existing fetchMonthData function

  const fetchHistoricalData = async () => {
    try {
      const today = new Date();
      const currentYear = today.getFullYear();
      const currentMonth = today.getMonth();

      const historicalData = [];

      for (let i = 0; i < 6; i++) {
        const targetDate = new Date(currentYear, currentMonth - i, 1);
        const monthName = targetDate.toLocaleString('default', { month: 'short' });
        const year = targetDate.getFullYear();

        const startDate = new Date(year, targetDate.getMonth(), 1);
        const endDate = new Date(year, targetDate.getMonth() + 1, 0);

        const startDateStr = startDate.toISOString().split('T')[0];
        const endDateStr = endDate.toISOString().split('T')[0];

        const { data, error } = await supabase
          .from('sam_gov')
          .select('id')
          .gte('published_date', startDateStr)
          .lte('published_date', endDateStr);

        if (error) throw error;

        historicalData.unshift({
          month: monthName,
          year: year,
          count: data?.length || 0
        });
      }

      setMonthlyStats(historicalData);
    } catch (error) {
      console.error("Error fetching historical data:", error);
    }
  };

  // Update the fetchActionItems function with better error handling and sorting
  const fetchActionItems = async () => {
    try {
      const { data: { user } } = await supabase.auth.getUser();

      if (!user) {
        console.error("No user logged in");
        return;
      }

      const today = new Date();
      const todayStr = today.toISOString().split('T')[0];

      // Fixed OR query syntax
      const { data, error } = await supabase
        .from('trackers')
        .select('id, title, stage, due_date, is_submitted')
        .eq('user_id', user.id)
        .eq('is_submitted', false)
        .or('stage.eq.Assessment,stage.ilike.%RFP Response Initiated%');

      if (error) {
        console.error("Error fetching action items:", error);
        throw error;
      }

      // Rest of the function remains the same
      const { data: completedData, error: completedError } = await supabase
        .from('trackers')
        .select('id')
        .eq('user_id', user.id)
        .eq('is_submitted', true);

      if (completedError) {
        console.error("Error fetching completed items:", completedError);
        throw completedError;
      }

      const dueTodayCount = data?.filter(item => {
        if (!item.due_date) return false;
        const dueDate = item.due_date.split('T')[0];
        return dueDate === todayStr;
      }).length || 0;

      const sortedItems = [...(data || [])].sort((a, b) => {
        if (!a.due_date) return 1;
        if (!b.due_date) return -1;
        return new Date(a.due_date).getTime() - new Date(b.due_date).getTime();
      });

      setActionItems({
        count: data?.length || 0,
        dueToday: dueTodayCount,
        items: sortedItems.slice(0, 2),
        completed: completedData?.length || 0,
      });

    } catch (error) {
      console.error("Error in fetchActionItems:", error);
      toast.error("Failed to load action items");
    }
  };

  // Add this function to fetch submitted pursuits
  const fetchSubmittedPursuits = async () => {
    try {
      const { data: { user } } = await supabase.auth.getUser();

      if (!user) return;

      const { data, error } = await supabase
        .from('trackers')
        .select('id, title, stage, updated_at, is_submitted')
        .eq('user_id', user.id)
        .eq('is_submitted', true)
        .order('updated_at', { ascending: false });

      if (error) throw error;

      setSubmittedPursuits(data || []);
    } catch (error) {
      console.error("Error fetching submitted pursuits:", error);
      toast.error("Failed to load submitted pursuits");
    }
  };

  // Add this to your useEffect
  useEffect(() => {
    fetchSubmittedPursuits();
  }, []);

  // Add this helper function for formatting time ago
  const formatTimeAgo = (timestamp: string): string => {
    try {
      const date = new Date(timestamp);
      if (isNaN(date.getTime())) {
        return 'Invalid date';
      }

      const now = new Date();
      const seconds = Math.floor((now.getTime() - date.getTime()) / 1000);
      const minutes = Math.floor(seconds / 60);
      const hours = Math.floor(minutes / 60);
      const days = Math.floor(hours / 24);
      const months = Math.floor(days / 30);
      const years = Math.floor(days / 365);

      if (years > 0) return `${years} ${years === 1 ? 'year' : 'years'} ago`;
      if (months > 0) return `${months} ${months === 1 ? 'month' : 'months'} ago`;
      if (days > 0) return `${days} ${days === 1 ? 'day' : 'days'} ago`;
      if (hours > 0) return `${hours} ${hours === 1 ? 'hour' : 'hours'} ago`;
      if (minutes > 0) return `${minutes} ${minutes === 1 ? 'minute' : 'minutes'} ago`;
      return 'just now';
    } catch (error) {
      console.error('Error formatting date:', error);
      return 'Date unavailable';
    }
  };

  // --- Update handleFollowUp to open the follow-up modal ---
  const handleFollowUp = async (pursuit) => {
    setFollowUpPursuit(pursuit);
    setShowFollowUpModal(true);
    setNewFollowUpNote("");
    if (!user) {
      setFollowUpNotes([]);
      return;
    }
    const { data, error } = await supabase
      .from("tracker_followup_notes")
      .select("note, created_at")
      .eq("tracker_id", pursuit.id)
      .eq("user_id", user.id)
      .order("created_at", { ascending: false });
    if (error) {
      setFollowUpNotes([]);
    } else {
      setFollowUpNotes(data || []);
    }
  };

  // --- Save new note to Supabase ---
  const handleSaveFollowUpNote = async () => {
    if (!newFollowUpNote.trim() || !user || !followUpPursuit) return;
    const noteText = newFollowUpNote.trim();
    const { data, error } = await supabase
      .from("tracker_followup_notes")
      .insert({
        tracker_id: followUpPursuit.id,
        user_id: user.id,
        note: noteText,
      });
    if (!error) {
      setFollowUpNotes([{ note: noteText, created_at: new Date().toISOString() }, ...followUpNotes]);
      setNewFollowUpNote("");
    }
  };

<<<<<<< HEAD
  const { isOpen: upgradeOpen, openModal: setUpgradeOpen, closeModal } = useUpgradeModal();

  const handleUpgradeSuccess = () => {
    closeModal();
    toast.success('Your subscription has been upgraded successfully!');
=======
  const [upgradeOpen, setUpgradeOpen] = useState(false);
  
  // Subscription state
  const [currentSubscription, setCurrentSubscription] = useState(null);
  const [subscriptionLoading, setSubscriptionLoading] = useState(true);
  
  // Welcome message state
  const [showWelcomeMessage, setShowWelcomeMessage] = useState(false);

  // Allow other parts of the app (e.g., trial modal) to trigger the Upgrade modal here
  useEffect(() => {
    const openFromEvent = () => setUpgradeOpen(true);
    window.addEventListener('openUpgradeModal', openFromEvent as EventListener);
    // Support query param trigger e.g. /dashboard?upgrade=1
    if (new URLSearchParams(window.location.search).get('upgrade') === '1') {
      setUpgradeOpen(true);
    }
    return () => window.removeEventListener('openUpgradeModal', openFromEvent as EventListener);
  }, []);

  const handleUpgradeSuccess = () => {
    setUpgradeOpen(false);
    toast.success('Your subscription has been upgraded successfully!', ResponsivePatterns.toast.config);
    // Reload subscription data
    loadSubscriptionData();
>>>>>>> a59f537e
  };
  
  // Load subscription data
  const loadSubscriptionData = async () => {
    if (!user) return;
    
    try {
      setSubscriptionLoading(true);
      const subscription = await subscriptionApi.getCurrentSubscription();
      setCurrentSubscription(subscription);
    } catch (error) {
      console.error('Error loading subscription:', error);
      setCurrentSubscription(null);
    } finally {
      setSubscriptionLoading(false);
    }
  };
  
  // Check for welcome message
  useEffect(() => {
    const welcomeFlag = sessionStorage.getItem('showWelcomeMessage');
    if (welcomeFlag === 'true') {
      setShowWelcomeMessage(true);
      sessionStorage.removeItem('showWelcomeMessage');
      // Auto-hide after 5 seconds
      setTimeout(() => setShowWelcomeMessage(false), 5000);
    }
  }, []);
  
  // Load subscription data on mount
  useEffect(() => {
    if (user) {
      loadSubscriptionData();
    }
  }, [user]);

  // --- Fetch Opportunities and Recommendations on Load ---
  useEffect(() => {
    const fetchRecommendations = async () => {
      // Only fetch recommendations for Pro users
      if (!hasProAccess()) {
        setIsLoadingRecommendations(false);
        setAiRecommendations([]);
        return;
      }
      
      setIsLoadingRecommendations(true);

      // 1. Get user profile and userId for searchQuery
      let companyUrl = "";
      let companyDescription = "";
      try {
        const userProfileStr = sessionStorage.getItem("userProfile");
        if (userProfileStr) {
          const userProfile = JSON.parse(userProfileStr);
          companyUrl = userProfile.companyUrl || "";
          companyDescription = userProfile.companyDescription || "";
        }
      } catch (e) {}
      let userId = null;
      try {
        const tokenService = (await import("../utils/tokenService")).default;
        userId = tokenService.getUserIdFromToken();
      } catch (e) {}

      // 2. Generate searchQuery
      // const searchQuery = `${companyUrl || ""}|${companyDescription || ""}|${userId || ""}`;
      const searchQuery = "";

      // 3. Check cache first
      const cache = sessionStorage.getItem('dashboardAiRecommendations');
      if (cache) {
        const parsed = JSON.parse(cache);
        if (
          parsed.searchQuery === searchQuery &&
          parsed.recommendations &&
          parsed.dashboardOpportunities &&
          Date.now() - parsed.timestamp < 60 * 60 * 1000 // 1 hour
        ) {
          setAiRecommendations(parsed.recommendations.slice(0, 3));
          setDashboardOpportunities(parsed.dashboardOpportunities);
          setIsLoadingRecommendations(false);
          return;
        }
      }

      // 4. If not cached, fetch opportunities and proceed as before
<<<<<<< HEAD
=======
      const API_BASE_URL = window.location.hostname === "localhost"
        ? "http://localhost:5000"
        : import.meta.env.VITE_API_BASE_URL;
>>>>>>> a59f537e
      const response = await fetch(API_ENDPOINTS.SEARCH_OPPORTUNITIES, {
        method: "POST",
        headers: { "Content-Type": "application/json" },
        body: JSON.stringify({
          page: 1,
          page_size: 10,
          user_id: userId,
          query: "",
          is_new_search: true,
        }),
      });
      const data = await response.json();
      if (!data.success || !Array.isArray(data.results) || data.results.length === 0) {
        setAiRecommendations([]);
        setIsLoadingRecommendations(false);
        return;
      }
      const opportunities = data.results;

      // Filter for future response_date
      const now = new Date();
      const futureOpportunities = opportunities.filter(opp => {
        if (!opp.response_date) return false;
        const respDate = new Date(opp.response_date);
        return respDate > now;
      });
      setDashboardOpportunities(futureOpportunities);

      // 5. Call AI recommendations API
      const recResponse = await fetch(API_ENDPOINTS.AI_RECOMMENDATIONS, {
        method: "POST",
        headers: { "Content-Type": "application/json" },
        body: JSON.stringify({
          companyUrl,
          companyDescription,
          opportunities: futureOpportunities.slice(0, 10),
          responseFormat: "json",
          includeMatchReason: true,
          userId,
          searchQuery,
        }),
      });
      const recData = await recResponse.json();
      if (recData && Array.isArray(recData.recommendations)) {
        const sortedRecs = [...recData.recommendations].sort((a, b) => (b.matchScore || 0) - (a.matchScore || 0));
        setAiRecommendations(sortedRecs.slice(0, 3));
        sessionStorage.setItem(
          'dashboardAiRecommendations',
          JSON.stringify({
            recommendations: sortedRecs,
            dashboardOpportunities: futureOpportunities,
            timestamp: Date.now(),
            searchQuery,
          })
        );
      } else {
        setAiRecommendations([]);
      }
      setIsLoadingRecommendations(false);
    };
    fetchRecommendations();
  }, [currentSubscription]);

  // Add to Trackers handler
  const handleAddToTracker = async (opportunity) => {
      if (!user) {
        toast.error("You must be logged in to add trackers.");
        return;
      }
    setAddingPursuitId(opportunity.id);
    try {
      // Always use the original opportunity title if available
      let originalTitle = opportunity.title;
      if (typeof opportunity.opportunityIndex === 'number' && dashboardOpportunities[opportunity.opportunityIndex]) {
        originalTitle = dashboardOpportunities[opportunity.opportunityIndex].title;
      }
      // Check if already added
      const { data: existingTrackers } = await supabase
        .from("trackers")
        .select("id")
        .eq("user_id", user.id)
        .eq("title", originalTitle);
      if (existingTrackers && existingTrackers.length > 0) {
        toast.info("Already added to trackers.");
        setAddingPursuitId(null);
        return;
      }
      // Insert new tracker
      const { data, error } = await supabase
        .from("trackers")
        .insert([
          {
            title: originalTitle,
            description: opportunity.description || opportunity.matchReason || "",
            stage: "Assessment",
            user_id: user.id,
            due_date: opportunity.response_date || null,
          },
        ])
        .select();
      if (error) throw error;
      toast.success("Added to trackers!");
    } catch (error) {
      toast.error("Failed to add to trackers.");
    } finally {
      setAddingPursuitId(null);
    }
  };

  // Fetch all active opportunities for the selected month
  const fetchMonthOpportunities = async (monthName, year) => {
    setOppsLoading(true);
    try {
      const monthNum = getMonthNumber(monthName);
      // Always use the 1st as the start date
      const startDate = new Date(year, parseInt(monthNum) - 1, 1);
      // End date is the last day of the month
      const endDate = new Date(year, parseInt(monthNum), 0);
      const today = new Date();
      const isCurrentMonth = startDate.getMonth() === today.getMonth() && startDate.getFullYear() === today.getFullYear();
      const queryEndDate = isCurrentMonth ? today : endDate;
      const startDateStr = startDate.toISOString().split('T')[0];
      const endDateStr = queryEndDate.toISOString().split('T')[0];
      // Fetch all fields needed for the table
      const { data: opps, error } = await supabase
        .from('sam_gov')
        .select('id, title, published_date, response_date, active')
        .gte('published_date', startDateStr)
        .lte('published_date', endDateStr)
        .eq('active', true);
      if (error) throw error;
      setMonthOpportunities(opps || []);
    } catch (error) {
      toast.error("Failed to load opportunities for this month");
      setMonthOpportunities([]);
    } finally {
      setOppsLoading(false);
    }
  };

  // Handler for clicking the monthly count
  const handleMonthlyCountClick = () => {
    fetchMonthOpportunities(getFullMonthName(monthlyPursuits.month), monthlyPursuits.year);
    setShowMonthOpportunitiesModal(true);
  };

  // Sorting and filtering logic for the table
  const filteredAndSortedOpportunities = monthOpportunities
    .filter(opp =>
      opp.title.toLowerCase().includes(oppsFilter.toLowerCase()) ||
      (opp.status && opp.status.toLowerCase().includes(oppsFilter.toLowerCase()))
    )
    .sort((a, b) => {
      const { key, direction } = oppsSort;
      let valA = a[key] || '';
      let valB = b[key] || '';
      if (key.includes('date')) {
        valA = new Date(valA);
        valB = new Date(valB);
      }
      if (valA < valB) return direction === 'asc' ? -1 : 1;
      if (valA > valB) return direction === 'asc' ? 1 : -1;
      return 0;
    });

  // Update filteredAndSortedOpportunities to be paginated
  const paginatedOpportunities = filteredAndSortedOpportunities.slice((oppsPage - 1) * oppsPerPage, oppsPage * oppsPerPage);
  const totalPages = Math.ceil(filteredAndSortedOpportunities.length / oppsPerPage) || 1;

  // Reset to page 1 when filter, sort, or perPage changes
  useEffect(() => {
    setOppsPage(1);
  }, [oppsFilter, oppsSort, oppsPerPage, showMonthOpportunitiesModal]);

  // Helper function to check if user has Pro plan access
  const hasProAccess = () => {
    if (!currentSubscription) return false;
    const planType = currentSubscription.plan_type?.toLowerCase();
    return planType === 'pro' || planType === 'premium';
  };

  return (
    <div className={DashboardTemplate.wrapper}>
      <StripePaymentVerifier />
      {/* Create Pursuit Dialog */}
      {isDialogOpen && (
        <div className="fixed inset-0 bg-black bg-opacity-50 z-50 flex items-center justify-center p-4 sm:p-6 lg:p-8">
          <div className="bg-white rounded-lg shadow-xl w-full max-w-sm sm:max-w-md lg:max-w-lg relative">
            {/* Dialog Header */}
            <div className="flex items-center justify-between px-4 sm:px-6 py-3 sm:py-4 border-b border-gray-200">
              <h3 className="text-base sm:text-lg font-semibold text-gray-800">
                Import Tracker
              </h3>
              <button
                onClick={toggleDialog}
                className="text-gray-400 hover:text-gray-500"
              >
                <X size={20} />
              </button>
            </div>

            {/* Dialog Body */}
            <div className="p-6">
              {/* Title Input */}
              <input
                type="text"
                placeholder="Tracker title"
                className="w-full p-2 border-b border-gray-200 text-lg font-medium mb-4 focus:outline-none focus:border-blue-500"
                value={newPursuit.title}
                onChange={(e) =>
                  setNewPursuit({ ...newPursuit, title: e.target.value })
                }
              />

              {/* Description Input */}
              <textarea
                placeholder="Add description..."
                className="w-full p-2 border-b border-gray-200 text-sm mb-6 focus:outline-none focus:border-blue-500 min-h-24"
                value={newPursuit.description}
                onChange={(e) =>
                  setNewPursuit({ ...newPursuit, description: e.target.value })
                }
              ></textarea>

              {/* Tags and Options */}
              <div className="flex flex-wrap gap-2 mb-6">
                {/* Federal Contract Button */}
                <button className="px-3 py-1.5 border border-gray-300 rounded-full text-sm text-gray-700 hover:bg-gray-50">
                  Federal Contract
                </button>

                {/* Assessment Tag */}
                <div className="px-3 py-1.5 bg-amber-100 text-amber-800 rounded-full text-sm flex items-center gap-1 font-medium">
                  <span className="h-2 w-2 bg-amber-500 rounded-full"></span>
                  Assessment
                </div>

                {/* No Assignee Tag */}
                <button className="px-3 py-1.5 border border-gray-300 rounded-full text-sm text-gray-700 hover:bg-gray-50 flex items-center gap-1">
                  <span className="text-gray-500">👤</span>
                  No assignee
                </button>

                {/* Date Picker */}
                <button className="px-3 py-1.5 border border-gray-300 rounded-full text-sm text-gray-700 hover:bg-gray-50 flex items-center gap-1">
                  <span className="text-gray-500">📅</span>
                  Apr 5, 2025 11:41 AM
                </button>

                {/* Select Tags */}
                <button className="px-3 py-1.5 border border-gray-300 rounded-full text-sm text-gray-700 hover:bg-gray-50">
                  + Select tags
                </button>
              </div>

              {/* File Upload Section */}
              <div className="mb-6">
                <h4 className="font-medium text-gray-700 mb-2">
                  Add Solicitation Files
                </h4>
                <div
                  className="border border-dashed border-gray-300 rounded-lg p-6 flex flex-col items-center justify-center cursor-pointer"
                  onClick={() => fileInputRef.current?.click()}
                  onDrop={handleDrop}
                  onDragOver={handleDragOver}
                >
                  <input
                    type="file"
                    multiple
                    className="hidden"
                    ref={fileInputRef}
                    onChange={handleFileSelect}
                  />
                  {selectedFiles.length === 0 ? (
                    <>
                      <FileText className="h-8 w-8 text-gray-400 mb-2" />
                      <p className="text-sm text-gray-500 text-center">
                        Drag and drop files here
                        <br />
                        <span className="text-blue-500">
                          or browse for files
                        </span>
                      </p>
                    </>
                  ) : (
                    <div className="w-full">
                      {selectedFiles.map((file, index) => (
                        <div
                          key={index}
                          className="flex items-center justify-between p-2 bg-gray-50 rounded mb-2"
                        >
                          <div className="flex items-center">
                            <FileText className="h-4 w-4 text-gray-400 mr-2" />
                            <span className="text-sm text-gray-700 truncate max-w-xs">
                              {file.name}
                            </span>
                          </div>
                          <button
                            onClick={(e) => {
                              e.stopPropagation();
                              removeFile(index);
                            }}
                            className="text-gray-400 hover:text-red-500"
                          >
                            <X size={16} />
                          </button>
                        </div>
                      ))}
                    </div>
                  )}
                </div>
              </div>
            </div>

            {/* Dialog Footer */}
            <div className="px-6 py-4 border-t border-gray-200 flex justify-between">
              <button
                onClick={toggleDialog}
                className="px-4 py-2 border border-gray-300 rounded-lg text-gray-700 hover:bg-gray-50"
              >
                Cancel
              </button>
              <button
                onClick={handleCreatePursuit}
                className="px-4 py-2 bg-emerald-500 text-white rounded-lg hover:bg-emerald-700"
              >
                Import Tracker
              </button>
            </div>
          </div>
        </div>
      )}

      {showFollowUpModal && followUpPursuit && (
        <div className="fixed inset-0 bg-black bg-opacity-50 z-50 flex items-center justify-center p-4">
          <div className="bg-white rounded-lg shadow-xl w-full max-w-md relative">
            <div className="flex items-center justify-between px-6 py-4 border-b border-gray-200">
              <h3 className="text-lg font-semibold text-gray-800">
                Follow Up on: {followUpPursuit.title}
              </h3>
              <button
                onClick={() => setShowFollowUpModal(false)}
                className="text-gray-400 hover:text-gray-500"
              >
                <X size={20} />
              </button>
            </div>
            <div className="p-6">
              <textarea
                placeholder="Add your follow-up note here..."
                className="w-full p-2 border-b border-gray-200 text-sm mb-4 focus:outline-none focus:border-blue-500 min-h-24"
                value={newFollowUpNote}
                onChange={e => setNewFollowUpNote(e.target.value)}
              ></textarea>
              <button
                onClick={handleSaveFollowUpNote}
                className="px-4 py-2 bg-blue-600 text-white rounded-lg hover:bg-blue-700 w-full mb-4"
              >
                Save Note
              </button>
              <div className="mt-4">
                <h4 className="font-medium text-gray-700 mb-2">Previous Follow-ups</h4>
                <div className="max-h-48 overflow-y-auto space-y-2">
                  {followUpNotes.length === 0 ? (
                    <div className="text-gray-400 text-sm">No follow-up notes yet.</div>
                  ) : (
                    <ul>
                      {followUpNotes.map((note, idx) => (
                        <li key={idx} className="bg-gray-50 p-3 rounded border border-gray-200">
                          <div className="text-xs text-gray-500 mb-1">{new Date(note.created_at).toLocaleString()}</div>
                          <div className="text-gray-800 text-sm">{note.note}</div>
                        </li>
                      ))}
                    </ul>
                  )}
                </div>
              </div>
            </div>
          </div>
        </div>
      )}

      {showMonthOpportunitiesModal && (
        <div className="fixed inset-0 bg-black bg-opacity-50 z-50 flex items-center justify-center p-4">
          <div className="bg-white rounded-lg shadow-xl w-full max-w-5xl relative">
            <div className="flex items-center justify-between px-6 py-4 border-b border-gray-200">
              <h3 className="text-lg font-semibold text-gray-800 flex-1 min-w-0">
                <span className="block truncate">
                  Opportunities in {monthlyPursuits.month} {monthlyPursuits.year}
                </span>
              </h3>
              <button
                onClick={() => setShowMonthOpportunitiesModal(false)}
                className="text-gray-400 hover:text-gray-500 flex-shrink-0 ml-3"
              >
                <X size={20} />
              </button>
            </div>
            <div className="p-6">
              <div className="mb-4 flex items-center justify-between">
                <input
                  type="text"
                  className="border border-gray-300 rounded px-3 py-2 w-1/2 focus:outline-none focus:ring-2 focus:ring-blue-200"
                  placeholder="Filter by title or status..."
                  value={oppsFilter}
                  onChange={e => setOppsFilter(e.target.value)}
                />
                <div className="flex gap-4 items-center min-w-[320px]">
                  <label htmlFor="oppsPerPage" className="text-xs text-gray-600">Show</label>
                  <select
                    id="oppsPerPage"
                    className="border border-gray-300 rounded px-6 py-1 text-xs focus:outline-none min-w-[80px]"
                    value={oppsPerPage}
                    onChange={e => setOppsPerPage(Number(e.target.value))}
                  >
                    {[5, 10, 20, 50, 100].map(n => (
                      <option key={n} value={n}>{n}</option>
                    ))}
                  </select>
                  <span className="text-xs text-gray-600">per page</span>
                  <button
                    className={`text-xs px-2 py-1 rounded border ${oppsSort.key === 'published_date' ? 'bg-blue-100 border-blue-400' : 'bg-gray-100 border-gray-300'}`}
                    onClick={() => setOppsSort({ key: 'published_date', direction: oppsSort.direction === 'asc' ? 'desc' : 'asc' })}
                  >
                    Published {oppsSort.key === 'published_date' ? (oppsSort.direction === 'asc' ? '↑' : '↓') : ''}
                  </button>
                  <button
                    className={`text-xs px-2 py-1 rounded border ${oppsSort.key === 'response_date' ? 'bg-blue-100 border-blue-400' : 'bg-gray-100 border-gray-300'}`}
                    onClick={() => setOppsSort({ key: 'response_date', direction: oppsSort.direction === 'asc' ? 'desc' : 'asc' })}
                  >
                    Deadline {oppsSort.key === 'response_date' ? (oppsSort.direction === 'asc' ? '↑' : '↓') : ''}
                  </button>
                  <button
                    className={`text-xs px-2 py-1 rounded border ${oppsSort.key === 'title' ? 'bg-blue-100 border-blue-400' : 'bg-gray-100 border-gray-300'}`}
                    onClick={() => setOppsSort({ key: 'title', direction: oppsSort.direction === 'asc' ? 'desc' : 'asc' })}
                  >
                    Title {oppsSort.key === 'title' ? (oppsSort.direction === 'asc' ? '↑' : '↓') : ''}
                  </button>
                </div>
              </div>
              {oppsLoading ? (
                <div className="flex items-center justify-center h-32">
                  <div className="animate-spin rounded-full h-8 w-8 border-b-2 border-blue-500"></div>
                </div>
              ) : (
                <>
                  <div className="mb-2 text-sm text-gray-600">
                    Showing {paginatedOpportunities.length} of {filteredAndSortedOpportunities.length} opportunity{filteredAndSortedOpportunities.length === 1 ? '' : 'ies'}
                  </div>
                  <div className="overflow-x-auto max-h-[400px]">
                    <table className="min-w-full text-sm text-left border">
                      <thead className="bg-gray-100">
                        <tr>
                          <th className="px-4 py-2 border-b cursor-pointer" onClick={() => setOppsSort({ key: 'title', direction: oppsSort.direction === 'asc' ? 'desc' : 'asc' })}>Title</th>
                          <th className="px-4 py-2 border-b cursor-pointer" onClick={() => setOppsSort({ key: 'published_date', direction: oppsSort.direction === 'asc' ? 'desc' : 'asc' })}>Published</th>
                          <th className="px-4 py-2 border-b cursor-pointer" onClick={() => setOppsSort({ key: 'response_date', direction: oppsSort.direction === 'asc' ? 'desc' : 'asc' })}>Deadline</th>
                          <th className="px-4 py-2 border-b cursor-pointer" onClick={() => setOppsSort({ key: 'active', direction: oppsSort.direction === 'asc' ? 'desc' : 'asc' })}>Status</th>
                        </tr>
                      </thead>
                      <tbody>
                        {paginatedOpportunities.length === 0 ? (
                          <tr>
                            <td colSpan={4} className="text-center py-6 text-gray-400">No opportunities found.</td>
                          </tr>
                        ) : (
                          paginatedOpportunities.map(opp => (
                            <tr key={opp.id} className="hover:bg-blue-50 transition-colors">
                              <td className="px-4 py-2 border-b font-medium">{opp.title}</td>
                              <td className="px-4 py-2 border-b">{opp.published_date ? new Date(opp.published_date).toLocaleDateString() : '-'}</td>
                              <td className="px-4 py-2 border-b">{opp.response_date ? new Date(opp.response_date).toLocaleDateString() : '-'}</td>
                              <td className="px-4 py-2 border-b capitalize">{opp.active ? 'Active' : 'Inactive'}</td>
                            </tr>
                          ))
                        )}
                      </tbody>
                    </table>
                  </div>
                </>
              )}
              <div className="flex justify-between items-center mt-4">
                <button
                  className="px-3 py-1 rounded border border-gray-300 text-xs bg-white hover:bg-gray-100 disabled:opacity-50"
                  onClick={() => setOppsPage(p => Math.max(1, p - 1))}
                  disabled={oppsPage === 1}
                >
                  Prev
                </button>
                <span className="text-xs text-gray-600">
                  Page {oppsPage} of {totalPages}
                </span>
                <button
                  className="px-3 py-1 rounded border border-gray-300 text-xs bg-white hover:bg-gray-100 disabled:opacity-50"
                  onClick={() => setOppsPage(p => Math.min(totalPages, p + 1))}
                  disabled={oppsPage === totalPages}
                >
                  Next
                </button>
              </div>
            </div>
          </div>
        </div>
      )}

      <div className="flex flex-1 overflow-hidden">
        {/* Sidebar - Now imported as a component */}
        <SideBar />

        {/* Main content */}
<<<<<<< HEAD
        <div className="flex-1 flex flex-col overflow-auto">
          {/* Top navigation */}
          <div className="bg-white border-b border-gray-200 py-3 px-6 flex justify-between items-center shadow-sm">
            <div className="flex items-center space-x-6">
              <div className="flex items-center space-x-2">
                <Link to="/dashboard" className="text-sm font-medium text-gray-500 hover:text-blue-600 transition-colors">Home</Link>
                {/* <ChevronRight className="h-4 w-4 text-gray-500" />
                <span className="text-sm font-medium text-gray-500">Home</span> */}
              </div>
            </div>
            <div className="flex items-center space-x-3">
              <button
                onClick={() => setUpgradeOpen()}
                className="inline-flex items-center px-4 py-2 border border-transparent text-sm font-medium rounded-lg shadow-sm text-white bg-blue-600 hover:bg-blue-700 transition-all">
                <span>Upgrade</span>
                <Star size={14} className="ml-1" />
              </button>
              {/* <NotificationDropdown /> */}
              {/* <div className="relative">
                <button className="p-2 text-gray-500 hover:text-gray-600 bg-gray-100 rounded-full hover:bg-gray-200 transition-colors">
                  <MessageSquare className="h-5 w-5" />
                </button>
                <div className="absolute top-0 right-0 w-2 h-2 bg-blue-500 rounded-full"></div>
              </div> */}
              <button
                onClick={handleLogout}
                className="bg-blue-50 text-blue-600 hover:bg-blue-100 px-4 py-2 rounded-lg text-sm flex items-center gap-2 border border-blue-100 transition-colors"
                disabled={isDisabled}
              >
                <Power size={16} />
                {/* <span className="font-medium">Logout</span> */}
              </button>
=======
        <div className={DashboardTemplate.main}>

          {/* Welcome Message Banner */}
          {showWelcomeMessage && (
            <div className="mx-6 mt-6 mb-4 p-4 bg-gradient-to-r from-green-50 to-blue-50 border border-green-200 rounded-lg shadow-sm">
              <div className="flex items-center justify-between">
                <div className="flex items-center space-x-3">
                  <div className="flex-shrink-0">
                    <CheckCircle2 className="h-6 w-6 text-green-500" />
                  </div>
                  <div>
                    <h3 className="text-sm font-medium text-green-800">
                      Welcome to BizRadar! 🎉
                    </h3>
                    <p className="text-sm text-green-700 mt-1">
                      Your company setup is complete and you now have access to the Free Tier with unlimited searches and 2 AI RFP responses per month.
                    </p>
                  </div>
                </div>
                <button
                  onClick={() => setShowWelcomeMessage(false)}
                  className="flex-shrink-0 text-green-400 hover:text-green-600 transition-colors"
                >
                  <X className="h-5 w-5" />
                </button>
              </div>
>>>>>>> a59f537e
            </div>
          )}

          {/* Page content */}
          <div className={DashboardTemplate.content}>
            <div className="w-full">
              {/* User greeting - moved to top for seamless UI */}
              <div className="flex items-center mb-6 bg-white rounded-xl p-6 shadow-sm border border-gray-200">
                <div className="mr-6 w-16 h-16 bg-blue-600 rounded-full flex items-center justify-center text-white text-xl font-bold shadow-md">
                  {firstName.substring(0, 1)}
                </div>
                <div>
                  <h1 className="text-2xl font-bold text-gray-900">
                    Welcome back, {firstName}!
                  </h1>
                  <div className="flex items-center mt-1 text-sm text-gray-500">
                    <Calendar className="h-4 w-4 mr-1" />
                    <span>{currentDate}</span>
                    <span className="mx-2">•</span>
                    <span className="flex items-center">
                      <Target className="h-4 w-4 mr-1 text-blue-500" />
                      Home
                    </span>
                  </div>
                </div>
                <div className="ml-auto flex space-x-3">
                  <Link
                    to="/opportunities"
                    className="bg-blue-600 hover:bg-blue-700 text-white px-5 py-2.5 rounded-lg font-medium transition-all duration-300 shadow-md hover:shadow-lg transform hover:-translate-y-0.5 flex items-center"
                  >
                    <Search className="mr-2 h-4 w-4" />
                    Find New Opportunities
                  </Link>
                  {/* <button
                    className="inline-flex items-center px-5 py-2.5 border border-transparent text-sm font-medium rounded-lg shadow-md text-white bg-emerald-500 hover:bg-emerald-600 transition-all duration-300 hover:shadow-lg transform hover:-translate-y-0.5"
                    onClick={toggleDialog}
                  >
                    <Plus className="mr-2 h-4 w-4" />
                    Import Tracker
                  </button>
                  <button className="inline-flex items-center px-5 py-2.5 border border-transparent text-sm font-medium rounded-lg shadow-md text-white bg-blue-600 hover:bg-blue-700 transition-all duration-300 hover:shadow-lg transform hover:-translate-y-0.5">
                    <Upload className="mr-2 h-4 w-4" />
                    Upload
                  </button> */}
                </div>
              </div>

              {/* Dashboard layout - 2 columns */}
              <div className="grid grid-cols-4 gap-6">
                {/* Main column - 3/4 width */}
                <div className="col-span-3 space-y-6">
                  {/* Metrics */}
                  <div className="grid grid-cols-2 gap-6">
                    <div className="bg-white p-4 sm:p-6 rounded-xl shadow-md border border-gray-200 transition-all hover:shadow-lg relative overflow-hidden">
                      {/* Header with navigation - Centered and Responsive */}
                      <div className="flex flex-col sm:flex-row items-center justify-center mb-4 sm:mb-6 space-y-2 sm:space-y-0">
                        <div className="flex items-center justify-center gap-2 sm:gap-3">
                          <button
                            onClick={navigateToPreviousMonth}
                            className="p-1.5 sm:p-2 rounded-full hover:bg-gray-100 text-gray-500 focus:outline-none focus:ring-2 focus:ring-blue-300 flex-shrink-0 transition-colors"
                          >
                            <ChevronLeft className="h-4 w-4 sm:h-5 sm:w-5" />
                          </button>
                          
                          <div className="flex flex-col sm:flex-row items-center justify-center text-center sm:text-left relative" ref={monthDropdownRef}>
                            <div className="flex items-center justify-center mb-1 sm:mb-0 sm:mr-2">
                              <FileText className="h-4 w-4 sm:h-5 sm:w-5 text-blue-500 flex-shrink-0" />
                            </div>
                            <h2 className="text-base sm:text-lg lg:text-xl font-semibold text-gray-700">
                              <span className="block sm:inline">Opportunities in </span>
                              <button
                                onClick={() => setShowMonthDropdown(!showMonthDropdown)}
                                className="text-blue-600 font-bold hover:text-blue-700 transition-colors inline-flex items-center gap-1 focus:outline-none focus:ring-2 focus:ring-blue-300 rounded px-2 py-1"
                              >
                                {monthlyPursuits.month} {monthlyPursuits.year}
                                {showMonthDropdown ? (
                                  <ChevronUp className="h-3 w-3" />
                                ) : (
                                  <ChevronDown className="h-3 w-3" />
                                )}
                              </button>
                            </h2>
                            
                            {/* Month Dropdown */}
                            {showMonthDropdown && (
                              <div className="absolute top-full left-1/2 transform -translate-x-1/2 mt-2 bg-white border border-gray-200 rounded-lg shadow-lg z-50 min-w-[200px] max-h-60 overflow-y-auto">
                                {generateMonthOptions().map((option) => (
                                  <button
                                    key={option.value}
                                    onClick={() => handleMonthSelect(option)}
                                    className={`w-full text-left px-4 py-2 hover:bg-gray-50 transition-colors text-sm ${
                                      option.month === monthlyPursuits.month && option.year === monthlyPursuits.year
                                        ? 'bg-blue-50 text-blue-600 font-medium'
                                        : 'text-gray-700'
                                    }`}
                                  >
                                    {option.label}
                                  </button>
                                ))}
                              </div>
                            )}
                          </div>
                          
                          <button
                            onClick={navigateToNextMonth}
                            className="p-1.5 sm:p-2 rounded-full hover:bg-gray-100 text-gray-500 focus:outline-none focus:ring-2 focus:ring-blue-300 flex-shrink-0 transition-colors"
                          >
                            <ChevronRight className="h-4 w-4 sm:h-5 sm:w-5" />
                          </button>
                        </div>
                      </div>

                      {/* Count display */}
                      {isLoading ? (
                        <div className="flex items-center justify-center h-32">
                          <div className="animate-spin rounded-full h-8 w-8 border-b-2 border-blue-500"></div>
                        </div>
                      ) : (
                                            <div className="flex flex-col items-center my-3 sm:my-4">
                      <div className="flex items-center">
                        <div>
                          <div 
                            className="text-5xl sm:text-6xl font-bold text-gray-800 transition-all cursor-pointer hover:text-blue-600" 
                            onClick={handleMonthlyCountClick} 
                            title="View opportunities"
                          >
                            {monthlyPursuits.count}
                          </div>
                        </div>
                      </div>
                      <div className="mt-2 text-sm sm:text-base text-gray-500 font-medium text-center">
                        New Opportunities Added
                      </div>
                    </div>
                      )}

                      {/* Historical data chart */}
                      {isChartVisible && (
                        <div className="mt-4 sm:mt-6 pt-3 sm:pt-4 border-t border-gray-100">
                          <div className="flex justify-between items-end h-24 sm:h-32 px-1 sm:px-2">
                            {monthlyStats.map((month, index) => (
                              <div
                                key={index}
                                className="flex flex-col items-center group cursor-pointer"
                              >
                                <div
                                  className="w-6 sm:w-8 bg-blue-400 hover:bg-blue-600 rounded-t-sm transition-all"
                                  style={{
                                    height: `${Math.max(8, (month.count / (Math.max(...monthlyStats.map(m => m.count)) || 1)) * 70)}px`
                                  }}
                                ></div>
                                <div className="text-xs font-medium text-gray-500 mt-1 whitespace-nowrap">
                                  {month.month}
                                </div>
                                <div className="absolute bottom-full mb-2 bg-gray-800 text-white text-xs rounded px-2 py-1 opacity-0 group-hover:opacity-100 transition-opacity pointer-events-none z-10">
                                  <div className="font-bold">{month.month} {month.year}</div>
                                  <div>{month.count} {month.count === 1 ? 'Opportunity' : 'Opportunities'}</div>
                                </div>
                              </div>
                            ))}
                          </div>
                          <Link
                            to="/analytics"
                            className="text-center text-xs text-blue-600 mt-2 hover:underline cursor-pointer block font-medium"
                          >
                            View detailed analytics
                          </Link>
                        </div>
                      )}
                    </div>

                    {/* Tracker Stats Widget */}
                    <TrackerStatsWidget />

                  </div>

                  {/* Radar Matches */}
                  <div className="bg-white rounded-xl shadow-sm border border-gray-200 p-6 overflow-hidden">
                    <div className="flex justify-between items-center mb-5">
                      <div className="flex items-center space-x-3">
                        <div className="p-2 bg-emerald-50 text-emerald-500 rounded-lg">
                          <Sparkles className="h-5 w-5" />
                        </div>
                        <div className="flex items-center space-x-2">
                          <h2 className="text-lg font-semibold text-gray-700">
                            Radar Matches - Personalized opportunities updated daily
                          </h2>
                          {!hasProAccess() && (
                            <div className="p-1.5 bg-gradient-to-r from-blue-100 to-purple-100 text-blue-600 rounded-full border border-blue-200">
                              <Lock className="h-4 w-4" />
                            </div>
                          )}
                        </div>
                      </div>
                      {hasProAccess() ? (
                        <Link to="/settings" className="inline-flex items-center px-4 py-2 border border-gray-300 text-sm font-medium rounded-lg text-gray-700 bg-white hover:bg-gray-50 transition-colors shadow-sm">
                          <Settings className="mr-2 h-4 w-4" />
                          Edit settings
                        </Link>
                      ) : (
                        <button
                          onClick={() => setUpgradeOpen(true)}
                          className="inline-flex items-center px-4 py-2 bg-gradient-to-r from-blue-600 to-purple-600 text-white text-sm font-medium rounded-lg shadow-md hover:shadow-lg transition-all hover:scale-105"
                        >
                          <Crown className="mr-2 h-4 w-4" />
                          Upgrade
                        </button>
                      )}
                    </div>

                    {/* Content */}
                    <div className="relative">
                      {/* Feature Preview for Non-Pro Users */}
                      {!hasProAccess() && (
                        <div className="mb-6 p-4 bg-gradient-to-r from-blue-50 to-purple-50 border border-blue-200 rounded-lg">
                          <div className="space-y-2">
                            <div className="flex items-center text-sm text-gray-700">
                              <CheckCircle2 className="h-4 w-4 text-green-500 mr-3" />
                              <div className="flex items-center flex-wrap gap-2">
                                <span>Get daily AI-powered opportunity recommendations tailored to your company profile</span>
                                <span className="px-2 py-0.5 bg-blue-100 text-blue-700 rounded-full text-xs font-medium border border-blue-200">
                                  Pro Plan
                                </span>
                              </div>
                            </div>
                            <div className="flex items-center text-sm text-gray-700">
                              <CheckCircle2 className="h-4 w-4 text-green-500 mr-3" />
                              <div className="flex items-center flex-wrap gap-2">
                                <span>Receive priority alerts for high-match opportunities</span>
                                <span className="px-2 py-0.5 bg-purple-100 text-purple-700 rounded-full text-xs font-medium border border-purple-200">
                                  Premium Plan
                                </span>
                              </div>
                            </div>
                          </div>
                        </div>
                      )}

                    {/* Recommendations Loading/Empty/Results - Only for Pro users */}
                    {hasProAccess() && (
                      <>
                        {isLoadingRecommendations ? (
                          <div className="flex items-center justify-center h-40">
                            <div className="animate-spin rounded-full h-10 w-10 border-b-2 border-blue-500"></div>
                            <span className="ml-4 text-gray-600 font-medium">Generating recommendations...</span>
                          </div>
                        ) : aiRecommendations.length === 0 ? (
                          <div className="mb-6 bg-yellow-50 border border-yellow-200 rounded-lg p-4 text-yellow-800 flex items-start">
                            <AlertTriangle className="h-5 w-5 mr-3 flex-shrink-0 mt-0.5" />
                            <div>
                              <p className="font-medium mb-1">
                                No highly relevant matches found
                              </p>
                              <p className="text-sm text-yellow-700">
                                We couldn't find any highly relevant new opportunities for your organization. Please check back tomorrow!
                              </p>
                            </div>
                          </div>
                        ) : (
                      <div className="space-y-5">
                        {aiRecommendations.map((rec, idx) => {
                          // Always use the opportunityIndex to look up the correct opportunity in dashboardOpportunities
                          let externalUrl = rec.external_url;
                          if (!externalUrl && typeof rec.opportunityIndex === 'number' && Array.isArray(dashboardOpportunities)) {
                            const opp = dashboardOpportunities[rec.opportunityIndex];
                            if (opp && opp.external_url) {
                              externalUrl = opp.external_url;
                            }
                          }
                          // If the index is out of bounds or missing, do not make the card clickable
                          const isClickable = externalUrl && externalUrl !== '#' && typeof rec.opportunityIndex === 'number' && dashboardOpportunities[rec.opportunityIndex];
                          externalUrl = isClickable ? externalUrl : null;
                          return (
                            <div
                              key={rec.id || idx}
                              className={`rounded-lg border border-gray-200 overflow-hidden transition-all hover:shadow-md group ${isClickable ? 'cursor-pointer hover:bg-blue-50' : 'cursor-default'}`}
                              onClick={() => {
                                if (isClickable) {
                                  window.open(externalUrl, '_blank', 'noopener,noreferrer');
                                }
                              }}
                              tabIndex={isClickable ? 0 : -1}
                              role="button"
                              onKeyDown={e => {
                                if (isClickable && e.key === 'Enter') {
                                  window.open(externalUrl, '_blank', 'noopener,noreferrer');
                                }
                              }}
                            >
                              <div className="p-5">
                                <div className="flex items-start justify-between">
                                  <div className="flex-1">
                                    <h3 className="text-lg font-medium text-gray-900 mb-2 group-hover:text-blue-600 transition-colors">
                                      {typeof rec.opportunityIndex === 'number' && dashboardOpportunities[rec.opportunityIndex]
                                        ? dashboardOpportunities[rec.opportunityIndex].title
                                        : rec.title}
                                    </h3>
                                    <p className="text-sm text-gray-600 mb-3">
                                      {rec.description || rec.matchReason || "No description available."}
                                    </p>
                                    <div className="flex flex-wrap items-center gap-4 text-xs">
                                      {rec.agency && (
                                        <div className="flex items-center text-gray-500">
                                          <Shield className="h-3 w-3 mr-1 text-blue-500" />
                                          {rec.agency}
                                        </div>
                                      )}
                                      {rec.published_date && (
                                        <div className="flex items-center text-gray-500">
                                          <Clock className="h-3 w-3 mr-1" />
                                          Released: {new Date(rec.published_date).toLocaleDateString()}
                                        </div>
                                      )}
                                      {rec.response_date && (
                                        <div className="flex items-center px-2 py-1 bg-amber-50 text-amber-700 rounded-full">
                                          <Clock className="h-3 w-3 mr-1" />
                                          Due: {new Date(rec.response_date).toLocaleDateString()}
                                        </div>
                                      )}
                                    </div>
                                  </div>
                                  <div className="ml-4 flex flex-col items-end">
                                    {rec.matchScore && (
                                      <div className="px-2 py-1 bg-blue-100 text-blue-700 rounded-full text-xs font-medium mb-2">
                                        {rec.matchScore}% Match
                                      </div>
                                    )}
                                    {isClickable && (
                                      <a
                                        href={externalUrl}
                                        target="_blank"
                                        rel="noopener noreferrer"
                                        className="text-gray-400 group-hover:text-blue-500 transition-colors"
                                        onClick={e => e.stopPropagation()}
                                      >
                                        <ExternalLink className="h-4 w-4" />
                                      </a>
                                    )}
                                  </div>
                                </div>
                              </div>
                              <div className="border-t border-gray-200 px-5 py-3 bg-gray-50 flex justify-between items-center">
                                <div className="text-xs text-gray-500">
                                  Estimated value: {rec.budget ? <span className="font-medium">{rec.budget}</span> : <span>N/A</span>}
                                </div>
                                <button
                                  className={`inline-flex items-center px-4 py-1.5 border border-gray-300 text-xs font-medium rounded-lg text-gray-700 bg-white hover:bg-gray-50 hover:text-blue-600 transition-colors shadow-sm ${addingPursuitId === rec.id ? 'opacity-60 cursor-not-allowed' : ''}`}
                                  onClick={e => {
                                    e.stopPropagation();
                                    handleAddToTracker(rec);
                                  }}
                                  disabled={addingPursuitId === rec.id}
                                >
                                  {addingPursuitId === rec.id ? (
                                    <span className="flex items-center"><span className="animate-spin h-4 w-4 mr-2 border-b-2 border-blue-500 rounded-full"></span>Adding...</span>
                                  ) : (
                                    <>Add to Pursuits</>
                                  )}
                                </button>
                              </div>
                            </div>
                          );
                        })}
                        <div className="flex justify-center pt-2">
                          <Link to="/opportunities" className="text-blue-600 hover:text-blue-800 text-sm font-medium inline-flex items-center">
                            View more opportunities
                            <ChevronRight className="h-4 w-4 ml-1" />
                          </Link>
                        </div>
                      </div>
                        )}
                      </>
                    )}
                    </div>
                  </div>

                  {/* Deadlines Next Widget */}
                  <DeadlinesNextWidget />
                </div>

                {/* Right sidebar - 1/4 width */}
                <div className="space-y-4">
                  {/* Submission Status */}
                  <div className="bg-white rounded-xl shadow-sm border border-gray-200 overflow-hidden">
                    <div className="px-4 py-3 border-b border-gray-100">
                      <div className="flex items-center space-x-2">
                        <div className="p-1.5 bg-blue-100 text-blue-600 rounded-lg">
                          <CheckCircle2 className="h-4 w-4" />
                        </div>
                        <h2 className="text-base font-semibold text-gray-700">
                          Submission Status
                        </h2>
                        <div className="px-2 py-0.5 bg-blue-100 text-blue-700 rounded-full text-xs font-medium">
                          {submittedPursuits.length}
                        </div>
                      </div>
                    </div>

                    <div className="h-[300px] overflow-y-auto">
                      <div className="p-4 space-y-3">
                        {submittedPursuits.map((pursuit) => (
                          <div key={pursuit.id} className="rounded-lg border border-gray-200 p-4 hover:shadow-sm transition-all group">
                            <div className="flex items-start">
                              <div className="flex-shrink-0 p-2 bg-green-100 text-green-600 rounded-lg mr-3">
                                <CheckCircle2 className="h-4 w-4" />
                              </div>
                              <div className="flex-1">
                                <h3 className="text-md font-medium text-gray-900 mb-1 group-hover:text-blue-600 transition-colors">
                                  {pursuit.title}
                                </h3>
                                <div className="mb-2 flex items-center text-xs font-medium text-gray-600 bg-gray-100 px-3 py-1 rounded-full w-fit">
                                  <Clock className="h-3 w-3 mr-1 text-green-500" />
                                  <span>
                                    {`Submitted ${formatTimeAgo(pursuit.updated_at)}`}
                                  </span>
                                </div>
                                <div className="flex items-center space-x-2 text-xs text-gray-500">
                                  <span className="flex items-center">
                                    <FileText className="h-3 w-3 mr-1" />
                                    Pursuit
                                  </span>
                                  <span>•</span>
                                  <span>{pursuit.stage}</span>
                                </div>
                              </div>
                              <button
                                className="ml-2 p-2 text-gray-400 hover:text-blue-500 transition-colors rounded-lg hover:bg-blue-50"
                                title="Follow up"
                                onClick={() => handleFollowUp(pursuit)}
                              >
                                <MessageSquare className="h-5 w-5" />
                              </button>
                            </div>
                          </div>
                        ))}

                        {submittedPursuits.length === 0 && (
                          <div className="text-center py-6 text-gray-500">
                            No submitted pursuits yet
                          </div>
                        )}
                      </div>

                      {submittedPursuits.length > 0 && (
                        <div className="p-3 text-center border-t border-gray-100 sticky bottom-0 bg-white">
                          <Link
                            to="/pursuits?filter=submitted"
                            className="text-blue-600 hover:text-blue-800 text-sm font-medium inline-flex items-center"
                          >
                            View all submitted pursuits
                            <ChevronRight className="h-4 w-4 ml-1" />
                          </Link>
                        </div>
                      )}
                    </div>
                  </div>

                </div>
              </div>
            </div>
          </div>
        </div>
      </div>

      <UpgradeModal
        isOpen={upgradeOpen}
        onClose={closeModal}
        onSuccess={handleUpgradeSuccess}
      />
    </div>
  );
};

export default BizRadarDashboard;<|MERGE_RESOLUTION|>--- conflicted
+++ resolved
@@ -38,16 +38,11 @@
 import { UpgradeModal } from "@/components/subscription/UpgradeModal";
 import { NotificationDropdown } from '@/components/notifications/NotificationDropdown';
 import StripePaymentVerifier from '@/components/ui/StripePaymentVerifier';
-<<<<<<< HEAD
-import { useUpgradeModal } from "@/components/subscription/UpgradeModalContext";
-import { API_ENDPOINTS } from "@/config/apiEndpoints";
-=======
 import { ResponsivePatterns, DashboardTemplate } from "../utils/responsivePatterns";
 import { subscriptionApi } from "@/api/subscription";
 import { API_ENDPOINTS } from "@/config/apiEndpoints";
 import DeadlinesNextWidget from "@/components/dashboard/DeadlinesNextWidget";
 import TrackerStatsWidget from "@/components/dashboard/TrackerStatsWidget";
->>>>>>> a59f537e
 
 
 // const [showUpgradeModal, setShowUpgradeModal] = useState(false);
@@ -627,13 +622,6 @@
     }
   };
 
-<<<<<<< HEAD
-  const { isOpen: upgradeOpen, openModal: setUpgradeOpen, closeModal } = useUpgradeModal();
-
-  const handleUpgradeSuccess = () => {
-    closeModal();
-    toast.success('Your subscription has been upgraded successfully!');
-=======
   const [upgradeOpen, setUpgradeOpen] = useState(false);
   
   // Subscription state
@@ -659,7 +647,6 @@
     toast.success('Your subscription has been upgraded successfully!', ResponsivePatterns.toast.config);
     // Reload subscription data
     loadSubscriptionData();
->>>>>>> a59f537e
   };
   
   // Load subscription data
@@ -747,12 +734,9 @@
       }
 
       // 4. If not cached, fetch opportunities and proceed as before
-<<<<<<< HEAD
-=======
       const API_BASE_URL = window.location.hostname === "localhost"
         ? "http://localhost:5000"
         : import.meta.env.VITE_API_BASE_URL;
->>>>>>> a59f537e
       const response = await fetch(API_ENDPOINTS.SEARCH_OPPORTUNITIES, {
         method: "POST",
         headers: { "Content-Type": "application/json" },
@@ -1261,40 +1245,6 @@
         <SideBar />
 
         {/* Main content */}
-<<<<<<< HEAD
-        <div className="flex-1 flex flex-col overflow-auto">
-          {/* Top navigation */}
-          <div className="bg-white border-b border-gray-200 py-3 px-6 flex justify-between items-center shadow-sm">
-            <div className="flex items-center space-x-6">
-              <div className="flex items-center space-x-2">
-                <Link to="/dashboard" className="text-sm font-medium text-gray-500 hover:text-blue-600 transition-colors">Home</Link>
-                {/* <ChevronRight className="h-4 w-4 text-gray-500" />
-                <span className="text-sm font-medium text-gray-500">Home</span> */}
-              </div>
-            </div>
-            <div className="flex items-center space-x-3">
-              <button
-                onClick={() => setUpgradeOpen()}
-                className="inline-flex items-center px-4 py-2 border border-transparent text-sm font-medium rounded-lg shadow-sm text-white bg-blue-600 hover:bg-blue-700 transition-all">
-                <span>Upgrade</span>
-                <Star size={14} className="ml-1" />
-              </button>
-              {/* <NotificationDropdown /> */}
-              {/* <div className="relative">
-                <button className="p-2 text-gray-500 hover:text-gray-600 bg-gray-100 rounded-full hover:bg-gray-200 transition-colors">
-                  <MessageSquare className="h-5 w-5" />
-                </button>
-                <div className="absolute top-0 right-0 w-2 h-2 bg-blue-500 rounded-full"></div>
-              </div> */}
-              <button
-                onClick={handleLogout}
-                className="bg-blue-50 text-blue-600 hover:bg-blue-100 px-4 py-2 rounded-lg text-sm flex items-center gap-2 border border-blue-100 transition-colors"
-                disabled={isDisabled}
-              >
-                <Power size={16} />
-                {/* <span className="font-medium">Logout</span> */}
-              </button>
-=======
         <div className={DashboardTemplate.main}>
 
           {/* Welcome Message Banner */}
@@ -1321,7 +1271,6 @@
                   <X className="h-5 w-5" />
                 </button>
               </div>
->>>>>>> a59f537e
             </div>
           )}
 
@@ -1788,7 +1737,7 @@
 
       <UpgradeModal
         isOpen={upgradeOpen}
-        onClose={closeModal}
+        onClose={() => setUpgradeOpen(false)}
         onSuccess={handleUpgradeSuccess}
       />
     </div>
