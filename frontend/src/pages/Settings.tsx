--- conflicted
+++ resolved
@@ -880,37 +880,7 @@
         <SideBar />
 
         {/* Main Content */}
-<<<<<<< HEAD
-        <div className="flex-1 flex flex-col overflow-hidden">
-          {/* Header */}
-          <div className="border-b border-gray-200 bg-white shadow-sm">
-            <div className="flex items-center justify-between px-6 py-4">
-              <div className="flex items-center gap-2">
-                <Link to="/dashboard" className="text-gray-500 text-sm font-medium hover:text-blue-600 transition-colors">Home</Link>
-                <ChevronRight size={16} className="text-gray-500" />
-                <span className="font-medium text-gray-500">Settings</span>
-              </div>
-              <div className="flex items-center gap-4">
-                <button
-                  onClick={() => setUpgradeOpen(true)}
-                  className="bg-gradient-to-r from-blue-600 to-blue-700 text-white px-4 py-2 rounded-lg text-sm font-medium shadow-sm hover:shadow transition-all flex items-center gap-2">
-                  <span>Upgrade</span>
-                  <Star size={14} className="ml-1" />
-                </button>
-                {/* <NotificationDropdown /> */}
-                <button
-                  onClick={handleLogout}
-                  className="bg-blue-50 text-blue-600 hover:bg-blue-100 px-4 py-2 rounded-lg text-sm flex items-center gap-2 border border-blue-100 transition-colors"
-                >
-                  <Power size={16} />
-                  {/* <span className="font-medium">Logout</span> */}
-                </button>
-              </div>
-            </div>
-          </div>
-=======
         <div className={DashboardTemplate.main}>
->>>>>>> a59f537e
 
           {/* Main Content Area */}
           <div className="flex-1 overflow-y-auto p-4 sm:p-6 lg:p-8">
@@ -1833,14 +1803,9 @@
                     </div>
                   </div>
 
-<<<<<<< HEAD
-                  {/* Billing History Section--Hidden for now */}
-                  {/* <div className="bg-white rounded-xl border border-gray-200 shadow-sm overflow-hidden mb-6 transition-all hover:shadow-md">
-=======
 
                   {/* Billing History Section */}
                   <div className="bg-white rounded-xl border border-gray-200 shadow-sm overflow-hidden mb-6 transition-all hover:shadow-md">
->>>>>>> a59f537e
                     <div className="flex justify-between items-center px-6 py-4 border-b border-gray-100">
                       <div className="flex items-center gap-3">
                         <div className="bg-blue-100 p-2 rounded-lg">
