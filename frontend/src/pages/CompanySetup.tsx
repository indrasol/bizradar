import React, { useState, useEffect } from 'react';
import { useNavigate } from 'react-router-dom';
import { useAuth } from '../components/Auth/useAuth';
import { Radar } from 'lucide-react';
import { toast } from 'sonner';
import { supabase } from '../utils/supabase';
<<<<<<< HEAD
import { subscriptionApi } from '../api/subscription';
=======
import { companyApi, CompanySetupData } from '../api/company';
import { ResponsivePatterns } from '../utils/responsivePatterns';
>>>>>>> a59f537e

const CompanySetup: React.FC = () => {
  const { user } = useAuth();
  const navigate = useNavigate();
  const [isLoading, setIsLoading] = useState(false);
  
  // Form state - removed role field as it will be set to 'user' by default
  const [formData, setFormData] = useState({
    name: '',
    url: '',
    description: ''
  });
  
  // Check if user is authenticated and if they already have a company setup
  useEffect(() => {
    const checkUserAndCompany = async () => {
      // Since email confirmation is required, user should always have a session
      if (!user) {
        navigate('/login');
        return;
      }
      
<<<<<<< HEAD
      // Check if user already has a company setup
      const { data: userCompanies } = await supabase
        .from('user_companies')
        .select('*')
        .eq('user_id', user.id)
        .eq('is_primary', true);
        
      if (userCompanies && userCompanies.length > 0) {
        // User already has company setup, redirect to opportunities
        navigate('/opportunities');
=======
      // Check if user already has a company setup using the new API
      try {
        const hasSetup = await companyApi.hasCompanySetup(session.user.id);
        if (hasSetup) {
          // User already has company setup, redirect to dashboard
          navigate('/dashboard');
        }
      } catch (error) {
        console.error('Error checking company setup:', error);
        // Continue with setup if there's an error
>>>>>>> a59f537e
      }
    };
    
    checkUserAndCompany();
  }, [navigate, user]);
  
  // Handle input changes
  const handleChange = (e: React.ChangeEvent<HTMLInputElement | HTMLTextAreaElement>) => {
    const { name, value } = e.target;
    setFormData(prev => ({ ...prev, [name]: value }));
  };
  
  // Handle form submission
  const handleSubmit = async (e: React.FormEvent) => {
    e.preventDefault();
    setIsLoading(true);
    
    try {
      // Since email confirmation is required, user should always be authenticated
      if (!user) {
        throw new Error('User not authenticated');
      }
      
      console.log('Setting up company with data:', formData);
      
      // Prepare company setup data
      const setupData: CompanySetupData = {
        user_id: user.id,
        company_name: formData.name,
        company_url: formData.url || undefined,
        company_description: formData.description || undefined,
        user_role: 'user' // Default role
      };
      
      // Call the new backend API for complete company setup
      const result = await companyApi.setupCompany(setupData);
      
      if (result.success) {
        console.log('Company setup completed:', result.data);
        
        // Success notification
        toast.success('Company setup completed successfully! You now have access to the Free Tier.', 
          ResponsivePatterns.toast.config
        );
        
        // Set flag to show welcome message on dashboard
        sessionStorage.setItem('showWelcomeMessage', 'true');
        
        // Redirect to dashboard instead of opportunities
        navigate('/dashboard');
      } else {
        throw new Error(result.message || 'Company setup failed');
      }
      
<<<<<<< HEAD
      // Create trial subscription after company setup is complete
      try {
        const subscriptionStatus = await subscriptionApi.getStatus(user.id);
        console.log('Trial subscription created successfully:', subscriptionStatus);
      } catch (subscriptionError) {
        console.error('Error creating trial subscription:', subscriptionError);
        // Don't fail the entire flow if subscription creation fails
        toast.error('Company saved but subscription creation failed. Please contact support.');
      }
      
      // Success notification
      toast.success('Company information saved successfully!');
      
      // Show settings notification and redirect to opportunities
      sessionStorage.setItem('showSettingsNotification', 'true');
      navigate('/opportunities');
    } catch (error) {
      console.error('Error saving company information:', error);
      toast.error('Failed to save company information. Please try again.');
=======
    } catch (error: any) {
      console.error('Error setting up company:', error);
      toast.error(error.message || 'Failed to set up company. Please try again.', 
        ResponsivePatterns.toast.config
      );
>>>>>>> a59f537e
    } finally {
      setIsLoading(false);
    }
  };
  
  
  return (
    <div className="flex justify-center items-center min-h-screen w-full bg-gradient-to-b from-white to-gray-50 relative overflow-hidden px-4 sm:px-6 lg:px-8">
      {/* Background decorative elements */}
      <div className="fixed inset-0 pointer-events-none overflow-hidden">
        <div className="absolute -top-20 -right-20 w-64 sm:w-80 lg:w-96 h-64 sm:h-80 lg:h-96 bg-gradient-to-bl from-blue-100 to-transparent transform rotate-12 rounded-3xl"></div>
        <div className="absolute -bottom-40 left-1/4 w-64 sm:w-80 lg:w-96 h-64 sm:h-80 lg:h-96 bg-gradient-to-tr from-emerald-50 to-transparent transform -rotate-12 rounded-3xl"></div>
        <div className="absolute top-1/4 right-5 sm:right-10 lg:right-20 w-20 sm:w-24 lg:w-32 h-20 sm:h-24 lg:h-32 border border-blue-300 rounded-full opacity-40"></div>
        <div className="absolute bottom-1/4 left-2 sm:left-5 lg:left-10 w-32 sm:w-40 lg:w-48 h-32 sm:h-40 lg:h-48 border border-emerald-300 rounded-full opacity-30"></div>
        <div className="absolute top-1/5 left-1/3 w-40 sm:w-52 lg:w-64 h-40 sm:h-52 lg:h-64 rounded-full bg-blue-50 blur-3xl opacity-50"></div>
        <div className="absolute bottom-1/3 right-1/4 w-24 sm:w-32 lg:w-40 h-24 sm:h-32 lg:h-40 rounded-full bg-emerald-50 blur-3xl opacity-60"></div>
      </div>
      
      <div className="relative z-10 w-full max-w-sm sm:max-w-lg lg:max-w-2xl xl:max-w-3xl">
        <div className="bg-white/90 backdrop-blur-md rounded-xl overflow-hidden shadow-lg border border-gray-200 p-4 sm:p-6 lg:p-8">
          {/* Logo & Title */}
          <div className="flex flex-col items-center mb-8">
            <div className="flex items-center gap-3 mb-4">
              <div className="relative">
                <Radar className="w-8 h-8 text-blue-600" />
                <div className="absolute inset-0 bg-blue-100 rounded-full -z-10"></div>
              </div>
              <span className="text-2xl font-semibold bg-blue-600 bg-clip-text text-transparent">Bizradar</span>
            </div>
            
            <h2 className="text-2xl font-medium text-gray-800 ml-4 relative">
              <div className="absolute -left-4 top-1/2 transform -translate-y-1/2 w-2 h-8 bg-emerald-400 rounded-r-md"></div>
              Complete Your Profile
            </h2>
            <p className="text-gray-600 mt-2 text-center">
              Tell us about your company to get started. This information will be displayed in your profile.
            </p>
          </div>
          
          {/* Company Setup Form */}
          <form className="space-y-6" onSubmit={handleSubmit}>
            {/* Company Name */}
            <div>
              <label htmlFor="name" className="block text-xs sm:text-sm font-medium text-gray-700 mb-1 ml-1">
                Company Name <span className="text-red-500">*</span>
              </label>
              <input
                type="text"
                id="name"
                name="name"
                value={formData.name}
                onChange={handleChange}
                className="w-full px-3 sm:px-4 py-2.5 sm:py-3 bg-white border-2 border-gray-300 rounded-lg text-gray-800 focus:outline-none focus:border-blue-500 focus:ring-2 focus:ring-blue-500/50 transition-all text-sm sm:text-base"
                placeholder="Your Company"
                required
              />
            </div>
            
            {/* Company URL */}
            <div>
              <label htmlFor="url" className="block text-xs sm:text-sm font-medium text-gray-700 mb-1 ml-1">
                Company Website URL <span className="text-red-500">*</span>
              </label>
              <input
                type="url"
                id="url"
                name="url"
                value={formData.url}
                onChange={handleChange}
                className="w-full px-3 sm:px-4 py-2.5 sm:py-3 bg-white border-2 border-gray-300 rounded-lg text-gray-800 focus:outline-none focus:border-blue-500 focus:ring-2 focus:ring-blue-500/50 transition-all text-sm sm:text-base"
                placeholder="https://www.example.com"
                required
              />
            </div>
            
            {/* Company Description */}
            <div>
              <label htmlFor="description" className="block text-xs sm:text-sm font-medium text-gray-700 mb-1 ml-1">
                Company Description
              </label>
              <textarea
                id="description"
                name="description"
                value={formData.description}
                onChange={handleChange}
                rows={4}
                className="w-full px-3 sm:px-4 py-2.5 sm:py-3 bg-white border-2 border-gray-300 rounded-lg text-gray-800 focus:outline-none focus:border-blue-500 focus:ring-2 focus:ring-blue-500/50 transition-all text-sm sm:text-base"
                placeholder="Brief description of your company..."
              ></textarea>
            </div>
            
            {/* Action Button */}
            <div className="pt-4">
              <button
                type="submit"
                className="w-full py-3 px-4 bg-blue-600 hover:bg-blue-700 rounded-lg text-white font-medium transition-colors disabled:opacity-70"
                disabled={isLoading}
              >
                {isLoading ? 'Saving...' : 'Save & Continue'}
              </button>
            </div>
          </form>
        </div>
      </div>
    </div>
  );
};

export default CompanySetup;<|MERGE_RESOLUTION|>--- conflicted
+++ resolved
@@ -4,12 +4,8 @@
 import { Radar } from 'lucide-react';
 import { toast } from 'sonner';
 import { supabase } from '../utils/supabase';
-<<<<<<< HEAD
-import { subscriptionApi } from '../api/subscription';
-=======
 import { companyApi, CompanySetupData } from '../api/company';
 import { ResponsivePatterns } from '../utils/responsivePatterns';
->>>>>>> a59f537e
 
 const CompanySetup: React.FC = () => {
   const { user } = useAuth();
@@ -32,21 +28,9 @@
         return;
       }
       
-<<<<<<< HEAD
-      // Check if user already has a company setup
-      const { data: userCompanies } = await supabase
-        .from('user_companies')
-        .select('*')
-        .eq('user_id', user.id)
-        .eq('is_primary', true);
-        
-      if (userCompanies && userCompanies.length > 0) {
-        // User already has company setup, redirect to opportunities
-        navigate('/opportunities');
-=======
       // Check if user already has a company setup using the new API
       try {
-        const hasSetup = await companyApi.hasCompanySetup(session.user.id);
+        const hasSetup = await companyApi.hasCompanySetup(user.id);
         if (hasSetup) {
           // User already has company setup, redirect to dashboard
           navigate('/dashboard');
@@ -54,7 +38,6 @@
       } catch (error) {
         console.error('Error checking company setup:', error);
         // Continue with setup if there's an error
->>>>>>> a59f537e
       }
     };
     
@@ -109,33 +92,11 @@
         throw new Error(result.message || 'Company setup failed');
       }
       
-<<<<<<< HEAD
-      // Create trial subscription after company setup is complete
-      try {
-        const subscriptionStatus = await subscriptionApi.getStatus(user.id);
-        console.log('Trial subscription created successfully:', subscriptionStatus);
-      } catch (subscriptionError) {
-        console.error('Error creating trial subscription:', subscriptionError);
-        // Don't fail the entire flow if subscription creation fails
-        toast.error('Company saved but subscription creation failed. Please contact support.');
-      }
-      
-      // Success notification
-      toast.success('Company information saved successfully!');
-      
-      // Show settings notification and redirect to opportunities
-      sessionStorage.setItem('showSettingsNotification', 'true');
-      navigate('/opportunities');
-    } catch (error) {
-      console.error('Error saving company information:', error);
-      toast.error('Failed to save company information. Please try again.');
-=======
     } catch (error: any) {
       console.error('Error setting up company:', error);
       toast.error(error.message || 'Failed to set up company. Please try again.', 
         ResponsivePatterns.toast.config
       );
->>>>>>> a59f537e
     } finally {
       setIsLoading(false);
     }
